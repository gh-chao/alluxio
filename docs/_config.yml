markdown: kramdown
kramdown:
  input: GFM
  hard_wrap: false
  syntax_highlighter: rouge

# These allow the documentation to be updated with new releases of Alluxio.
<<<<<<< HEAD
ALLUXIO_RELEASED_VERSION: 1.1.1
# This would be "master" for the master branch, 1.1.1 for the 1.1.1 release, and
# 1.1.1-RC2 for the second 1.1.1 release candidate.
ALLUXIO_MASTER_VERSION_SHORT: master
=======
ALLUXIO_RELEASED_VERSION: 1.2.0
ALLUXIO_MASTER_VERSION_SHORT: 1.2.0
>>>>>>> f59afdfc

# These attach the pages of different languages with different 'lang' attributes
defaults:
  -
    scope:
      path: en
    values:
      lang: en
      languageName: English
      languagePriority: 0
  -
    scope:
      path: cn
    values:
      lang: cn
      languageName: 中文
      languagePriority: 1
  -
    scope:
      path: pt
    values:
      lang: pt
      languageName: Português
      languagePriority: 2

# Each language has a particular version of category names
# When supporting a new language version, do not change the 'group' attribute in .md page files
# Instead, just add the group name of that language below
categoryInfo:
  User Guide:
    en: User Guides
    cn: 用户指南
    pt: Guias do Usuário
  Deploying Alluxio:
    en: Deploying Alluxio
    cn: 部署Alluxio
    pt: Deploying Alluxio
  Features:
    en: Features
    cn: 特性
    pt: Features
  Frameworks:
    en: Frameworks
    cn: 计算框架
    pt: Frameworks
  Under Store:
    en: Under Stores
    cn: 底层存储系统
    pt: Under Stores
  Resources:
    en: Resources
    cn: 开发者资源
    pt: Recursos<|MERGE_RESOLUTION|>--- conflicted
+++ resolved
@@ -5,15 +5,10 @@
   syntax_highlighter: rouge
 
 # These allow the documentation to be updated with new releases of Alluxio.
-<<<<<<< HEAD
-ALLUXIO_RELEASED_VERSION: 1.1.1
+ALLUXIO_RELEASED_VERSION: 1.2.0
 # This would be "master" for the master branch, 1.1.1 for the 1.1.1 release, and
 # 1.1.1-RC2 for the second 1.1.1 release candidate.
 ALLUXIO_MASTER_VERSION_SHORT: master
-=======
-ALLUXIO_RELEASED_VERSION: 1.2.0
-ALLUXIO_MASTER_VERSION_SHORT: 1.2.0
->>>>>>> f59afdfc
 
 # These attach the pages of different languages with different 'lang' attributes
 defaults:
