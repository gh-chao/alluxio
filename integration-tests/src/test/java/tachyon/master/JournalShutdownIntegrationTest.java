--- conflicted
+++ resolved
@@ -31,11 +31,6 @@
 import tachyon.client.file.TachyonFileSystem;
 import tachyon.conf.TachyonConf;
 import tachyon.exception.ConnectionFailedException;
-<<<<<<< HEAD
-=======
-import tachyon.exception.FileDoesNotExistException;
-import tachyon.exception.InvalidPathException;
->>>>>>> e42166ca
 import tachyon.master.file.FileSystemMaster;
 import tachyon.util.CommonUtils;
 import tachyon.util.IdUtils;
@@ -117,12 +112,7 @@
   /**
    * Reproduce the journal and check if the state is correct.
    */
-<<<<<<< HEAD
-  private void reproduceAndCheckState(int successFiles, int successTables) throws Exception {
-=======
-  private void reproduceAndCheckState(int successFiles) throws IOException,
-      InvalidPathException, FileDoesNotExistException {
->>>>>>> e42166ca
+  private void reproduceAndCheckState(int successFiles) throws Exception {
     FileSystemMaster fsMaster = createFsMasterFromJournal();
 
     int actualFiles =
