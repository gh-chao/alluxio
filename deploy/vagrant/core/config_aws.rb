--- conflicted
+++ resolved
@@ -13,13 +13,8 @@
   config.vm.synced_folder ".", "/vagrant", disabled: true
 
   config.vm.provider :aws do |aws, override|
-<<<<<<< HEAD
-    aws.access_key_id = ENV["AWS_ACCESS_KEY_ID"]
-    aws.secret_access_key = ENV["AWS_SECRET_ACCESS_KEY"]
-=======
     aws.access_key_id = ENV['AWS_ACCESS_KEY_ID']
     aws.secret_access_key = ENV['AWS_SECRET_ACCESS_KEY']
->>>>>>> fe2f4b6c
     aws.keypair_name = KEYPAIR
     aws.security_groups = SECURITY_GROUP
     aws.ami = AMI
