--- conflicted
+++ resolved
@@ -96,8 +96,9 @@
 
     AllocatorType allocatorType =
         mTachyonConf.getEnum(Constants.WORKER_ALLOCATE_STRATEGY_TYPE, AllocatorType.DEFAULT);
-    BlockMetadataManagerView initManagerView = new BlockMetadataManagerView(mMetaManager,
-        Collections.<Integer>emptySet(), Collections.<Long>emptySet());
+    BlockMetadataManagerView initManagerView =
+        new BlockMetadataManagerView(mMetaManager, Collections.<Integer>emptySet(),
+            Collections.<Long>emptySet());
     mAllocator = AllocatorFactory.create(allocatorType, initManagerView);
     if (mAllocator instanceof BlockStoreEventListener) {
       registerBlockStoreEventListener((BlockStoreEventListener) mAllocator);
@@ -105,8 +106,9 @@
 
     EvictorType evictorType =
         mTachyonConf.getEnum(Constants.WORKER_EVICT_STRATEGY_TYPE, EvictorType.DEFAULT);
-    initManagerView = new BlockMetadataManagerView(mMetaManager,
-        Collections.<Integer>emptySet(), Collections.<Long>emptySet());
+    initManagerView =
+        new BlockMetadataManagerView(mMetaManager, Collections.<Integer>emptySet(),
+            Collections.<Long>emptySet());
     mEvictor = EvictorFactory.create(evictorType, initManagerView);
     if (mEvictor instanceof BlockStoreEventListener) {
       registerBlockStoreEventListener((BlockStoreEventListener) mEvictor);
@@ -145,13 +147,8 @@
 
   @Override
   public TempBlockMeta createBlockMeta(long userId, long blockId, BlockStoreLocation location,
-<<<<<<< HEAD
       long initialBlockSize) throws AlreadyExistsException, OutOfSpaceException {
-    mEvictionLock.readLock().lock();
-=======
-      long initialBlockSize) throws IOException {
     mEvictionLock.writeLock().lock();
->>>>>>> 3ac43874
     try {
       return createBlockMetaNoLock(userId, blockId, location, initialBlockSize);
     } finally {
@@ -355,54 +352,19 @@
     }
   }
 
-<<<<<<< HEAD
-  // Create a temp block meta. This method requires eviction lock in READ mode.
-  private TempBlockMeta createBlockMetaNoLock(long userId, long blockId,
-      BlockStoreLocation location, long initialBlockSize) throws AlreadyExistsException,
-      OutOfSpaceException {
-    if (mMetaManager.hasTempBlockMeta(blockId)) {
-      throw new AlreadyExistsException("Failed to create TempBlockMeta: blockId " + blockId
-          + " exists");
-    }
+  // Abort a temp block. This method requires eviction lock in READ mode.
+  private void abortBlockNoLock(long userId, long blockId) throws NotFoundException,
+      InvalidStateException, IOException {
     if (mMetaManager.hasBlockMeta(blockId)) {
-      throw new AlreadyExistsException("Failed to create TempBlockMeta: blockId " + blockId
-          + " committed");
-    }
-    TempBlockMeta tempBlock =
-        mAllocator.allocateBlockWithView(userId, blockId, initialBlockSize, location,
-            getUpdatedView());
-    if (tempBlock == null) {
-      // Failed to allocate a temp block, let Evictor kick in to ensure sufficient space available.
-
-      // Upgrade to write lock to guard evictor. This is not a real "upgrade" and things can
-      // happen between unlock and lock.
-      mEvictionLock.readLock().unlock();
-      mEvictionLock.writeLock().lock();
-      try {
-        freeSpaceInternal(userId, initialBlockSize, location);
-      } finally {
-        // Downgrade to read lock again after eviction. Lock before unlock is intentional.
-        mEvictionLock.readLock().lock();
-        mEvictionLock.writeLock().unlock();
-      }
-      tempBlock =
-          mAllocator.allocateBlockWithView(userId, blockId, initialBlockSize, location,
-              getUpdatedView());
-      Preconditions.checkNotNull(tempBlock, "Cannot allocate block %s:", blockId);
-=======
-  // Abort a temp block. This method requires eviction lock in READ mode.
-  private void abortBlockNoLock(long userId, long blockId) throws IOException {
-    if (mMetaManager.hasBlockMeta(blockId)) {
-      throw new IOException("Failed to abort block " + blockId + ": block is committed");
+      throw new InvalidStateException("Failed to abort block " + blockId + ": block is committed");
     }
 
     TempBlockMeta tempBlockMeta = mMetaManager.getTempBlockMeta(blockId);
     // Check the userId is the owner of this temp block
     long ownerUserId = tempBlockMeta.getUserId();
     if (ownerUserId != userId) {
-      throw new IOException("Failed to abort temp block " + blockId + ": ownerUserId "
+      throw new InvalidStateException("Failed to abort temp block " + blockId + ": ownerUserId "
           + ownerUserId + " but userId " + userId);
->>>>>>> 3ac43874
     }
     String path = tempBlockMeta.getPath();
     if (!new File(path).delete()) {
@@ -437,88 +399,28 @@
     mMetaManager.commitTempBlockMeta(tempBlockMeta);
   }
 
-<<<<<<< HEAD
-  // Abort a temp block. This method requires eviction lock in READ mode.
-  private void abortBlockNoLock(long userId, long blockId) throws AlreadyExistsException,
-      NotFoundException, InvalidStateException, IOException {
-    if (mMetaManager.hasBlockMeta(blockId)) {
-      throw new AlreadyExistsException("Failed to abort block " + blockId + ": block is committed");
-    }
-
-    TempBlockMeta tempBlockMeta = mMetaManager.getTempBlockMeta(blockId);
-    // Check the userId is the owner of this temp block
-    long ownerUserId = tempBlockMeta.getUserId();
-    if (ownerUserId != userId) {
-      throw new InvalidStateException("Failed to abort temp block " + blockId + ": ownerUserId "
-          + ownerUserId + " but userId " + userId);
-    }
-    String path = tempBlockMeta.getPath();
-    if (!new File(path).delete()) {
-      throw new IOException("Failed to abort temp block " + blockId + ": cannot delete " + path);
-    }
-    mMetaManager.abortTempBlockMeta(tempBlockMeta);
-  }
-
-  /** Move a block. This method requires block lock in WRITE mode and eviction lock in READ mode */
-  private void moveBlockNoLock(long blockId, BlockStoreLocation newLocation)
-      throws InvalidStateException, NotFoundException, AlreadyExistsException, OutOfSpaceException,
-      IOException {
-    if (mMetaManager.hasTempBlockMeta(blockId)) {
-      throw new InvalidStateException("Failed to move block " + blockId + ": block is uncommited");
-    }
-    BlockMeta blockMeta = mMetaManager.getBlockMeta(blockId);
-    // NOTE: since WRITE Eviction lock is acquired, we move metadata first before moving raw data.
-    mMetaManager.moveBlockMeta(blockMeta, newLocation);
-    BlockMeta newBlockMeta = mMetaManager.getBlockMeta(blockId);
-    String srcFilePath = blockMeta.getPath();
-    String dstFilePath = newBlockMeta.getPath();
-    // NOTE: Because this move can possibly across storage devices (e.g., from memory to SSD),
-    // renameTo may not work, use guava's move instead.
-    Files.move(new File(srcFilePath), new File(dstFilePath));
-  }
-
-  /**
-   * Remove a block. This method requires block lock in WRITE mode and eviction lock in READ mode.
-   */
-  private void removeBlockNoLock(long userId, long blockId) throws NotFoundException, IOException {
-    if (!mMetaManager.hasBlockMeta(blockId)) {
-      throw new NotFoundException("Failed to remove block " + blockId + ": block is not found");
-=======
   // Create a temp block meta. This method requires eviction lock in READ mode.
   private TempBlockMeta createBlockMetaNoLock(long userId, long blockId,
-      BlockStoreLocation location, long initialBlockSize) throws IOException {
+      BlockStoreLocation location, long initialBlockSize) throws AlreadyExistsException,
+      OutOfSpaceException {
     if (mMetaManager.hasTempBlockMeta(blockId)) {
-      throw new IOException("Failed to create TempBlockMeta: blockId " + blockId + " exists");
->>>>>>> 3ac43874
+      throw new AlreadyExistsException("Failed to create TempBlockMeta: blockId " + blockId
+          + " exists");
     }
     if (mMetaManager.hasBlockMeta(blockId)) {
-      throw new IOException("Failed to create TempBlockMeta: blockId " + blockId + " committed");
-    }
-<<<<<<< HEAD
-    mMetaManager.removeBlockMeta(blockMeta);
-  }
-
-  /**
-   * Get the most updated view with most recent information on pinned inodes, and currently locked
-   * blocks.
-   *
-   * @return BlockMetadataManagerView, a updated view with most recent infomation.
-   */
-  private BlockMetadataManagerView getUpdatedView() {
-    // TODO: update the view object instead of creating new one every time
-    synchronized (mPinnedInodes) {
-      return new BlockMetadataManagerView(mMetaManager, mPinnedInodes,
-          mLockManager.getLockedBlocks());
-=======
-    TempBlockMeta tempBlock = mAllocator.allocateBlockWithView(
-        userId, blockId, initialBlockSize, location, getUpdatedView());
+      throw new AlreadyExistsException("Failed to create TempBlockMeta: blockId " + blockId
+          + " committed");
+    }
+    TempBlockMeta tempBlock =
+        mAllocator.allocateBlockWithView(userId, blockId, initialBlockSize, location,
+            getUpdatedView());
     if (tempBlock == null) {
       // Failed to allocate a temp block, let Evictor kick in to ensure sufficient space available.
       freeSpaceInternal(userId, initialBlockSize, location);
-      tempBlock = mAllocator.allocateBlockWithView(
-          userId, blockId, initialBlockSize, location, getUpdatedView());
+      tempBlock =
+          mAllocator.allocateBlockWithView(userId, blockId, initialBlockSize, location,
+              getUpdatedView());
       Preconditions.checkNotNull(tempBlock, "Cannot allocate block %s:", blockId);
->>>>>>> 3ac43874
     }
     // Add allocated temp block to metadata manager
     mMetaManager.addTempBlockMeta(tempBlock);
@@ -604,8 +506,8 @@
   }
 
   /**
-   * Get the most updated view with most recent information on pinned inodes,
-   * and currently locked blocks.
+   * Get the most updated view with most recent information on pinned inodes, and currently locked
+   * blocks.
    *
    * @return BlockMetadataManagerView, a updated view with most recent infomation.
    */
@@ -618,9 +520,11 @@
   }
 
   /** Move a block. This method requires block lock in WRITE mode and eviction lock in READ mode */
-  private void moveBlockNoLock(long blockId, BlockStoreLocation newLocation) throws IOException {
+  private void moveBlockNoLock(long blockId, BlockStoreLocation newLocation)
+      throws NotFoundException, AlreadyExistsException, InvalidStateException, OutOfSpaceException,
+      IOException {
     if (mMetaManager.hasTempBlockMeta(blockId)) {
-      throw new IOException("Failed to move block " + blockId + ": block is uncommited");
+      throw new InvalidStateException("Failed to move block " + blockId + ": block is uncommited");
     }
     BlockMeta blockMeta = mMetaManager.getBlockMeta(blockId);
     // NOTE: since WRITE Eviction lock is acquired, we move metadata first before moving raw data.
@@ -636,9 +540,9 @@
   /**
    * Remove a block. This method requires block lock in WRITE mode and eviction lock in READ mode.
    */
-  private void removeBlockNoLock(long userId, long blockId) throws IOException {
+  private void removeBlockNoLock(long userId, long blockId) throws NotFoundException, IOException {
     if (!mMetaManager.hasBlockMeta(blockId)) {
-      throw new IOException("Failed to remove block " + blockId + ": block is not found");
+      throw new NotFoundException("Failed to remove block " + blockId + ": block is not found");
     }
     BlockMeta blockMeta = mMetaManager.getBlockMeta(blockId);
     String filePath = blockMeta.getPath();
