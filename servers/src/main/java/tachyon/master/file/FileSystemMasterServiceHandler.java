/*
 * Licensed to the University of California, Berkeley under one or more contributor license
 * agreements. See the NOTICE file distributed with this work for additional information regarding
 * copyright ownership. The ASF licenses this file to You under the Apache License, Version 2.0 (the
 * "License"); you may not use this file except in compliance with the License. You may obtain a
 * copy of the License at
 *
 * http://www.apache.org/licenses/LICENSE-2.0
 *
 * Unless required by applicable law or agreed to in writing, software distributed under the License
 * is distributed on an "AS IS" BASIS, WITHOUT WARRANTIES OR CONDITIONS OF ANY KIND, either express
 * or implied. See the License for the specific language governing permissions and limitations under
 * the License.
 */

package tachyon.master.file;

import java.nio.ByteBuffer;
import java.util.List;
import java.util.Set;

import tachyon.TachyonURI;
<<<<<<< HEAD
import tachyon.exception.AlreadyExistsException;
import tachyon.exception.NotFoundException;
=======
import tachyon.master.MasterContext;
>>>>>>> 8750ba7e
import tachyon.thrift.BlockInfoException;
import tachyon.thrift.DependencyDoesNotExistException;
import tachyon.thrift.DependencyInfo;
import tachyon.thrift.FileAlreadyExistException;
import tachyon.thrift.FileBlockInfo;
import tachyon.thrift.FileDoesNotExistException;
import tachyon.thrift.FileInfo;
import tachyon.thrift.FileSystemMasterService;
import tachyon.thrift.InvalidPathException;
import tachyon.thrift.SuspectedFileSizeException;
import tachyon.thrift.TachyonException;

public final class FileSystemMasterServiceHandler implements FileSystemMasterService.Iface {
  private final FileSystemMaster mFileSystemMaster;

  public FileSystemMasterServiceHandler(FileSystemMaster fileSystemMaster) {
    mFileSystemMaster = fileSystemMaster;
  }

  @Override
  public Set<Long> workerGetPinIdList() {
    return mFileSystemMaster.getPinIdList();
  }

  @Override
  public List<Integer> workerGetPriorityDependencyList() {
    return mFileSystemMaster.getPriorityDependencyList();
  }

  @Override
  public boolean addCheckpoint(long workerId, long fileId, long length, String checkpointPath)
      throws BlockInfoException, FileDoesNotExistException, SuspectedFileSizeException {
    return mFileSystemMaster.completeFileCheckpoint(workerId, fileId, length, new TachyonURI(
        checkpointPath));
  }

  @Override
  public long getFileId(String path) throws InvalidPathException {
    return mFileSystemMaster.getFileId(new TachyonURI(path));
  }

  @Override
  public FileInfo getFileInfo(long fileId) throws FileDoesNotExistException, InvalidPathException {
    return mFileSystemMaster.getFileInfo(fileId);
  }

  @Override
  public List<FileInfo> getFileInfoList(long fileId) throws FileDoesNotExistException {
    return mFileSystemMaster.getFileInfoList(fileId);
  }

  @Override
  public FileBlockInfo getFileBlockInfo(long fileId, int fileBlockIndex)
      throws FileDoesNotExistException, BlockInfoException {
    return mFileSystemMaster.getFileBlockInfo(fileId, fileBlockIndex);
  }

  @Override
  public List<FileBlockInfo> getFileBlockInfoList(long fileId) throws FileDoesNotExistException {
    return mFileSystemMaster.getFileBlockInfoList(fileId);
  }

  @Override
  public long getNewBlockIdForFile(long fileId) throws FileDoesNotExistException {
    return mFileSystemMaster.getNewBlockIdForFile(fileId);
  }

  @Override
  public String getUfsAddress() {
    return mFileSystemMaster.getUfsAddress();
  }

  @Override
  public long createFile(String path, long blockSizeBytes, boolean recursive)
      throws FileAlreadyExistException, BlockInfoException, InvalidPathException {
    return mFileSystemMaster.createFile(new TachyonURI(path), blockSizeBytes, recursive);
  }

  @Override
  public boolean completeFileCheckpoint(long workerId, long fileId, long length,
      String checkpointPath) throws FileDoesNotExistException, SuspectedFileSizeException,
      BlockInfoException {
    return mFileSystemMaster.completeFileCheckpoint(workerId, fileId, length, new TachyonURI(
        checkpointPath));
  }

  @Override
<<<<<<< HEAD
=======
  public long loadFileInfoFromUfs(String path, String ufsPath, long blockSizeByte,
      boolean recursive) throws FileAlreadyExistException, BlockInfoException,
      SuspectedFileSizeException, TachyonException, InvalidPathException {
    if (ufsPath == null || ufsPath.isEmpty()) {
      throw new IllegalArgumentException("the underFS path is not provided");
    }
    UnderFileSystem underfs = UnderFileSystem.get(ufsPath, MasterContext.getConf());
    try {
      long ufsBlockSizeByte = underfs.getBlockSizeByte(ufsPath);
      long fileSizeByte = underfs.getFileSize(ufsPath);
      long fileId = mFileSystemMaster.createFile(new TachyonURI(path), ufsBlockSizeByte, recursive);
      if (fileId != -1) {
        mFileSystemMaster.completeFileCheckpoint(-1, fileId, fileSizeByte, new TachyonURI(ufsPath));
      }
      return fileId;
    } catch (IOException e) {
      throw new TachyonException(e.getMessage());
    } catch (FileDoesNotExistException e) {
      throw new TachyonException(e.getMessage());
    }
  }

  @Override
>>>>>>> 8750ba7e
  public void completeFile(long fileId) throws FileDoesNotExistException, BlockInfoException {
    mFileSystemMaster.completeFile(fileId);
  }

  @Override
  public boolean deleteFile(long fileId, boolean recursive) throws TachyonException,
      FileDoesNotExistException {
    return mFileSystemMaster.deleteFile(fileId, recursive);
  }

  @Override
  public boolean renameFile(long fileId, String dstPath) throws FileAlreadyExistException,
      FileDoesNotExistException, InvalidPathException {
    return mFileSystemMaster.rename(fileId, new TachyonURI(dstPath));
  }

  @Override
  public void setPinned(long fileId, boolean pinned) throws FileDoesNotExistException {
    mFileSystemMaster.setPinned(fileId, pinned);
  }

  @Override
  public boolean createDirectory(String path, boolean recursive) throws FileAlreadyExistException,
      InvalidPathException {
    mFileSystemMaster.mkdirs(new TachyonURI(path), recursive);
    return true;
  }

  @Override
  public boolean free(long fileId, boolean recursive) throws FileDoesNotExistException {
    return mFileSystemMaster.free(fileId, recursive);
  }

  @Override
  public int createDependency(List<String> parents, List<String> children, String commandPrefix,
      List<ByteBuffer> data, String comment, String framework, String frameworkVersion,
      int dependencyType, long childrenBlockSizeByte) throws InvalidPathException,
      FileDoesNotExistException, FileAlreadyExistException, BlockInfoException, TachyonException {
    // TODO(gene): Implement lineage.
    return 0;
  }

  @Override
  public DependencyInfo getDependencyInfo(int dependencyId) throws DependencyDoesNotExistException {
    return mFileSystemMaster.getClientDependencyInfo(dependencyId);
  }

  @Override
  public void reportLostFile(long fileId) throws FileDoesNotExistException {
    mFileSystemMaster.reportLostFile(fileId);
  }

  @Override
  public void requestFilesInDependency(int depId) throws DependencyDoesNotExistException {
    mFileSystemMaster.requestFilesInDependency(depId);
  }

  @Override
  public long loadFileFromUfs(String ufsPath, boolean recursive) throws TachyonException {
    return mFileSystemMaster.loadFileFromUfs(new TachyonURI(ufsPath), recursive);
  }

  @Override
  public void mount(String tachyonPath, String ufsPath) throws TachyonException {
    try {
      mFileSystemMaster.mount(new TachyonURI(tachyonPath), new TachyonURI(ufsPath));
    } catch (AlreadyExistsException aee) {
      throw new TachyonException(aee.getMessage());
    } catch (FileAlreadyExistException faee) {
      throw new TachyonException(faee.getMessage());
    } catch (InvalidPathException ipe) {
      throw new TachyonException(ipe.getMessage());
    }
  }

  @Override
  public void unmount(String tachyonPath) throws TachyonException {
    try {
      mFileSystemMaster.unmount(new TachyonURI(tachyonPath));
    } catch (FileDoesNotExistException fdnee) {
      throw new TachyonException(fdnee.getMessage());
    } catch (InvalidPathException ipe) {
      throw new TachyonException(ipe.getMessage());
    } catch (NotFoundException nfe) {
      throw new TachyonException(nfe.getMessage());
    }
  }
}<|MERGE_RESOLUTION|>--- conflicted
+++ resolved
@@ -20,12 +20,9 @@
 import java.util.Set;
 
 import tachyon.TachyonURI;
-<<<<<<< HEAD
 import tachyon.exception.AlreadyExistsException;
 import tachyon.exception.NotFoundException;
-=======
 import tachyon.master.MasterContext;
->>>>>>> 8750ba7e
 import tachyon.thrift.BlockInfoException;
 import tachyon.thrift.DependencyDoesNotExistException;
 import tachyon.thrift.DependencyInfo;
@@ -113,32 +110,6 @@
   }
 
   @Override
-<<<<<<< HEAD
-=======
-  public long loadFileInfoFromUfs(String path, String ufsPath, long blockSizeByte,
-      boolean recursive) throws FileAlreadyExistException, BlockInfoException,
-      SuspectedFileSizeException, TachyonException, InvalidPathException {
-    if (ufsPath == null || ufsPath.isEmpty()) {
-      throw new IllegalArgumentException("the underFS path is not provided");
-    }
-    UnderFileSystem underfs = UnderFileSystem.get(ufsPath, MasterContext.getConf());
-    try {
-      long ufsBlockSizeByte = underfs.getBlockSizeByte(ufsPath);
-      long fileSizeByte = underfs.getFileSize(ufsPath);
-      long fileId = mFileSystemMaster.createFile(new TachyonURI(path), ufsBlockSizeByte, recursive);
-      if (fileId != -1) {
-        mFileSystemMaster.completeFileCheckpoint(-1, fileId, fileSizeByte, new TachyonURI(ufsPath));
-      }
-      return fileId;
-    } catch (IOException e) {
-      throw new TachyonException(e.getMessage());
-    } catch (FileDoesNotExistException e) {
-      throw new TachyonException(e.getMessage());
-    }
-  }
-
-  @Override
->>>>>>> 8750ba7e
   public void completeFile(long fileId) throws FileDoesNotExistException, BlockInfoException {
     mFileSystemMaster.completeFile(fileId);
   }
