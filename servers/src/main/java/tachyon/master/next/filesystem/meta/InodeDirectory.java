/*
 * Licensed to the University of California, Berkeley under one or more contributor license
 * agreements. See the NOTICE file distributed with this work for additional information regarding
 * copyright ownership. The ASF licenses this file to You under the Apache License, Version 2.0 (the
 * "License"); you may not use this file except in compliance with the License. You may obtain a
 * copy of the License at
 *
 * http://www.apache.org/licenses/LICENSE-2.0
 *
 * Unless required by applicable law or agreed to in writing, software distributed under the License
 * is distributed on an "AS IS" BASIS, WITHOUT WARRANTIES OR CONDITIONS OF ANY KIND, either express
 * or implied. See the License for the specific language governing permissions and limitations under
 * the License.
 */

package tachyon.master.next.filesystem.meta;

import java.io.IOException;
import java.util.ArrayList;
<<<<<<< HEAD
import java.util.HashSet;
=======
import java.util.LinkedList;
import java.util.List;
import java.util.Queue;
>>>>>>> d2a8930e
import java.util.Set;

import org.slf4j.Logger;
import org.slf4j.LoggerFactory;

import com.google.common.collect.ImmutableSet;

import tachyon.Constants;
import tachyon.master.next.IndexedSet;
import tachyon.master.next.filesystem.journal.InodeDirectoryEntry;
import tachyon.master.next.journal.JournalOutputStream;
import tachyon.thrift.FileInfo;

/**
 * Tachyon file system's folder representation in master.
 */
public final class InodeDirectory extends Inode {
  private static final Logger LOG = LoggerFactory.getLogger(Constants.LOGGER_TYPE);

  private IndexedSet.FieldIndex<Inode> mIdIndex = new IndexedSet.FieldIndex<Inode>() {
    @Override
    public Object getFieldValue(Inode o) {
      return o.getId();
    }
  };
  private IndexedSet.FieldIndex<Inode> mNameIndex = new IndexedSet.FieldIndex<Inode>() {
    @Override
    public Object getFieldValue(Inode o) {
      return o.getName();
    }
  };
  @SuppressWarnings("unchecked")
  private IndexedSet<Inode> mChildren = new IndexedSet<Inode>(mIdIndex, mNameIndex);

  /**
   * Create a new InodeFolder.
   *
   * @param name The name of the folder
   * @param id The inode id of the folder
   * @param parentId The inode id of the parent of the folder
   * @param creationTimeMs The creation time of the folder, in milliseconds
   */
  public InodeDirectory(String name, long id, long parentId, long creationTimeMs) {
    super(name, id, parentId, true, creationTimeMs);
  }

  /**
   * Adds the given inode to the set of children.
   *
   * @param child The inode to add
   */
  public synchronized void addChild(Inode child) {
    mChildren.add(child);
  }

  /**
   * Adds the given inodes to the set of children.
   *
   * @param children The inodes to add
   */
  public synchronized void addChildren(Inode[] children) {
    for (Inode child : children) {
      addChild(child);
    }
  }

  /**
   * Generates client file info for the folder.
   *
   * @param path The path of the folder in the filesystem
   * @return the generated FileInfo
   */
  @Override
  public FileInfo generateClientFileInfo(String path) {
    FileInfo ret = new FileInfo();

    // TODO: make this a long.
    ret.fileId = (int) getId();
    ret.name = getName();
    ret.path = path;
    ret.ufsPath = "";
    ret.length = 0;
    ret.blockSizeByte = 0;
    ret.creationTimeMs = getCreationTimeMs();
    ret.isComplete = true;
    ret.isFolder = true;
    ret.isPinned = isPinned();
    ret.isCache = false;
    ret.blockIds = null;
    ret.dependencyId = -1;
    ret.lastModificationTimeMs = getLastModificationTimeMs();

    return ret;
  }

  /**
   * Returns the child with the given inode id.
   *
   * @param id The inode id of the child
   * @return the inode with the given id, or null if there is no child with that id
   */
  public synchronized Inode getChild(long id) {
    return mChildren.getFirstByField(mIdIndex, id);
  }

  /**
   * Returns the child with the given name.
   *
   * @param name The name of the child
   * @return the inode with the given name, or null if there is no child with that name
   */
  public synchronized Inode getChild(String name) {
    return mChildren.getFirstByField(mNameIndex, name);
  }

  /**
   * Returns the folder's children.
   *
   * @return an unmodifiable set of the children inodes.
   */
  public synchronized Set<Inode> getChildren() {
    return ImmutableSet.copyOf(mChildren.iterator());
  }

  /**
   * Returns the ids of the children.
   *
   * @return the ids of the children
   */
  public synchronized Set<Long> getChildrenIds() {
    Set<Long> ret = new HashSet<Long>(mChildren.size());
    for (Inode child : mChildren) {
      ret.add(child.getId());
    }
    return ret;
  }

  /**
   * Returns the number of children the folder has.
   *
   * @return the number of children in the folder.
   */
  public synchronized int getNumberOfChildren() {
    return mChildren.size();
  }

  /**
   * Removes the given inode from the folder.
   *
   * @param child The Inode to remove
   * @return true if the inode was removed, false otherwise.
   */
  public synchronized boolean removeChild(Inode child) {
    return mChildren.remove(child);
  }

  /**
   * Removes the given child by its name from the folder.
   *
   * @param name The name of the Inode to remove.
   * @return true if the inode was removed, false otherwise.
   */
  public synchronized boolean removeChild(String name) {
    return mChildren.removeByField(mNameIndex, name);
  }

  @Override
  public String toString() {
    StringBuilder sb = new StringBuilder("InodeFolder(");
    sb.append(super.toString()).append(",").append(getChildren()).append(")");
    return sb.toString();
  }

  @Override
<<<<<<< HEAD
  public JournalEntry toJournalEntry() {
    return new InodeDirectoryEntry(getCreationTimeMs(), getId(), getName(), getParentId(),
        isPinned(), getLastModificationTimeMs(), new ArrayList<Long>(getChildrenIds()));
=======
  public synchronized void writeJournalCheckpoint(JournalOutputStream outputStream)
      throws IOException {
    outputStream.writeEntry(new InodeDirectoryEntry(getCreationTimeMs(), getId(), getName(),
        getParentId(), isPinned(), getLastModificationTimeMs(), getChildrenIds()));

    // Write sub-directories and sub-files via breadth-first, so that during deserialization, it may
    // be more efficient than depth-first during deserialization due to parent directory's locality.
    Queue<Inode> children = new LinkedList<Inode>(getChildren());
    while (!children.isEmpty()) {
      Inode child = children.poll();
      child.writeJournalCheckpoint(outputStream);
      if (child.isDirectory()) {
        children.addAll(((InodeDirectory) child).getChildren());
      }
    }
>>>>>>> d2a8930e
  }
}<|MERGE_RESOLUTION|>--- conflicted
+++ resolved
@@ -17,13 +17,9 @@
 
 import java.io.IOException;
 import java.util.ArrayList;
-<<<<<<< HEAD
 import java.util.HashSet;
-=======
 import java.util.LinkedList;
-import java.util.List;
 import java.util.Queue;
->>>>>>> d2a8930e
 import java.util.Set;
 
 import org.slf4j.Logger;
@@ -198,15 +194,11 @@
   }
 
   @Override
-<<<<<<< HEAD
-  public JournalEntry toJournalEntry() {
-    return new InodeDirectoryEntry(getCreationTimeMs(), getId(), getName(), getParentId(),
-        isPinned(), getLastModificationTimeMs(), new ArrayList<Long>(getChildrenIds()));
-=======
   public synchronized void writeJournalCheckpoint(JournalOutputStream outputStream)
       throws IOException {
-    outputStream.writeEntry(new InodeDirectoryEntry(getCreationTimeMs(), getId(), getName(),
-        getParentId(), isPinned(), getLastModificationTimeMs(), getChildrenIds()));
+    outputStream
+        .writeEntry(new InodeDirectoryEntry(getCreationTimeMs(), getId(), getName(), getParentId(),
+            isPinned(), getLastModificationTimeMs(), new ArrayList<Long>(getChildrenIds())));
 
     // Write sub-directories and sub-files via breadth-first, so that during deserialization, it may
     // be more efficient than depth-first during deserialization due to parent directory's locality.
@@ -218,6 +210,5 @@
         children.addAll(((InodeDirectory) child).getChildren());
       }
     }
->>>>>>> d2a8930e
   }
 }