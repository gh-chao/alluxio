/*
 * Licensed to the University of California, Berkeley under one or more contributor license
 * agreements. See the NOTICE file distributed with this work for additional information regarding
 * copyright ownership. The ASF licenses this file to You under the Apache License, Version 2.0 (the
 * "License"); you may not use this file except in compliance with the License. You may obtain a
 * copy of the License at
 *
 * http://www.apache.org/licenses/LICENSE-2.0
 *
 * Unless required by applicable law or agreed to in writing, software distributed under the License
 * is distributed on an "AS IS" BASIS, WITHOUT WARRANTIES OR CONDITIONS OF ANY KIND, either express
 * or implied. See the License for the specific language governing permissions and limitations under
 * the License.
 */

package tachyon.web;

import java.io.IOException;
import java.util.ArrayList;
import java.util.Collections;
import java.util.List;

import javax.servlet.ServletException;
import javax.servlet.http.HttpServlet;
import javax.servlet.http.HttpServletRequest;
import javax.servlet.http.HttpServletResponse;

import com.google.common.collect.Lists;

import tachyon.Constants;
import tachyon.TachyonURI;
import tachyon.client.ClientOptions;
import tachyon.client.TachyonStorageType;
import tachyon.client.file.FileInStream;
import tachyon.client.file.TachyonFile;
import tachyon.client.file.TachyonFileSystem;
import tachyon.conf.TachyonConf;
import tachyon.master.TachyonMaster;
import tachyon.thrift.BlockLocation;
import tachyon.thrift.FileBlockInfo;
import tachyon.thrift.FileDoesNotExistException;
import tachyon.thrift.FileInfo;
import tachyon.thrift.InvalidPathException;
import tachyon.thrift.NetAddress;
import tachyon.util.io.PathUtils;

/**
 * Servlet that provides data for browsing the file system.
 */
public final class WebInterfaceBrowseServlet extends HttpServlet {

  private static final long serialVersionUID = 6121623049981468871L;

  private final transient TachyonMaster mMaster;
  private final transient TachyonConf mTachyonConf;

  public WebInterfaceBrowseServlet(TachyonMaster master) {
    mMaster = master;
    mTachyonConf = new TachyonConf();
  }

  /**
   * This function displays 5KB of a file from a specific offset if it is in ASCII format.
   *
   * @param path The path of the file to display
   * @param request The HttpServletRequest object
   * @param offset Where the file starts to display.
   * @throws FileDoesNotExistException
   * @throws IOException
   * @throws InvalidPathException
   */
  private void displayFile(TachyonURI path, HttpServletRequest request, long offset)
      throws FileDoesNotExistException, InvalidPathException, IOException {
    TachyonFileSystem tFS = TachyonFileSystem.get();
    TachyonFile tFile = tFS.open(path);
    String fileData = null;
    if (tFile == null) {
      throw new FileDoesNotExistException(path.toString());
    }
<<<<<<< HEAD
    if (tFile.isCompleted()) {
      FileInStream is = tFile.getInStream(ReadType.NO_CACHE);
=======
    FileInfo fileInfo = tFS.getInfo(tFile);
    if (fileInfo.isComplete) {
      ClientOptions readNoCache = new ClientOptions.Builder(mTachyonConf)
          .setTachyonStoreType(TachyonStorageType.NO_STORE).build();
      FileInStream is = tFS.getInStream(tFile, readNoCache);
>>>>>>> 8cdc4bd6
      try {
        int len = (int) Math.min(5 * Constants.KB, fileInfo.length - offset);
        byte[] data = new byte[len];
        long skipped = is.skip(offset);
        if (skipped < 0) {
          // nothing was skipped
          fileData = "Unable to traverse to offset; is file empty?";
        } else if (skipped < offset) {
          // couldn't skip all the way to offset
          fileData = "Unable to traverse to offset; is offset larger than the file?";
        } else {
          // read may not read up to len, so only convert what was read
          int read = is.read(data, 0, len);
          if (read < 0) {
            // stream couldn't read anything, skip went to EOF?
            fileData = "Unable to read file";
          } else {
            fileData = Utils.convertByteArrayToStringWithoutEscape(data, 0, read);
          }
        }
      } finally {
        is.close();
      }
    } else {
      fileData = "The requested file is not complete yet.";
    }
    List<UiBlockInfo> uiBlockInfo = new ArrayList<UiBlockInfo>();
    for (FileBlockInfo fileBlockInfo : mMaster.getFileSystemMaster().getFileBlockInfoList(path)) {
      uiBlockInfo.add(new UiBlockInfo(fileBlockInfo));
    }
    request.setAttribute("fileBlocks", uiBlockInfo);
    request.setAttribute("fileData", fileData);
  }

  /**
   * Populates attribute fields with data from the MasterInfo associated with this servlet. Errors
   * will be displayed in an error field. Debugging can be enabled to display additional data. Will
   * eventually redirect the request to a jsp.
   *
   * @param request The HttpServletRequest object
   * @param response The HttpServletResponse object
   * @throws ServletException
   * @throws IOException
   */
  @Override
  protected void doGet(HttpServletRequest request, HttpServletResponse response)
      throws ServletException, IOException {
    request.setAttribute("debug", Constants.DEBUG);

    request.setAttribute("masterNodeAddress", mMaster.getMasterAddress().toString());
    request.setAttribute("invalidPathError", "");
    List<FileInfo> filesInfo;
    String requestPath = request.getParameter("path");
    if (requestPath == null || requestPath.isEmpty()) {
      requestPath = TachyonURI.SEPARATOR;
    }
    TachyonURI currentPath = new TachyonURI(requestPath);
    request.setAttribute("currentPath", currentPath.toString());
    request.setAttribute("viewingOffset", 0);

    try {
      long fileId = mMaster.getFileSystemMaster().getFileId(currentPath);
      FileInfo fileInfo = mMaster.getFileSystemMaster().getFileInfo(fileId);
      UiFileInfo currentFileInfo = new UiFileInfo(fileInfo);
      if (currentFileInfo.getAbsolutePath() == null) {
        throw new FileDoesNotExistException(currentPath.toString());
      }
      request.setAttribute("currentDirectory", currentFileInfo);
      request.setAttribute("blockSizeBytes", currentFileInfo.getBlockSizeBytes());
      request.setAttribute("workerWebPort", mTachyonConf.getInt(Constants.WORKER_WEB_PORT));
      if (!currentFileInfo.getIsDirectory()) {
        String offsetParam = request.getParameter("offset");
        long relativeOffset = 0;
        long offset;
        try {
          if (offsetParam != null) {
            relativeOffset = Long.valueOf(offsetParam);
          }
        } catch (NumberFormatException nfe) {
          relativeOffset = 0;
        }
        String endParam = request.getParameter("end");
        // If no param "end" presents, the offset is relative to the beginning; otherwise, it is
        // relative to the end of the file.
        if (endParam == null) {
          offset = relativeOffset;
        } else {
          offset = fileInfo.getLength() - relativeOffset;
        }
        if (offset < 0) {
          offset = 0;
        } else if (offset > fileInfo.getLength()) {
          offset = fileInfo.getLength();
        }
        displayFile(new TachyonURI(currentFileInfo.getAbsolutePath()), request, offset);
        request.setAttribute("viewingOffset", offset);
        getServletContext().getRequestDispatcher("/viewFile.jsp").forward(request, response);
        return;
      }
      setPathDirectories(currentPath, request);
      fileId = mMaster.getFileSystemMaster().getFileId(currentPath);
      filesInfo = mMaster.getFileSystemMaster().getFileInfoList(fileId);
    } catch (FileDoesNotExistException fdne) {
      request.setAttribute("invalidPathError", "Error: Invalid Path " + fdne.getMessage());
      getServletContext().getRequestDispatcher("/browse.jsp").forward(request, response);
      return;
    } catch (InvalidPathException ipe) {
      request.setAttribute("invalidPathError", "Error: Invalid Path " + ipe.getLocalizedMessage());
      getServletContext().getRequestDispatcher("/browse.jsp").forward(request, response);
      return;
    } catch (IOException ie) {
      request.setAttribute("invalidPathError",
          "Error: File " + currentPath + " is not available " + ie.getMessage());
      getServletContext().getRequestDispatcher("/browse.jsp").forward(request, response);
      return;
    }

    List<UiFileInfo> fileInfos = new ArrayList<UiFileInfo>(filesInfo.size());
    for (FileInfo fileInfo : filesInfo) {
      UiFileInfo toAdd = new UiFileInfo(fileInfo);
      try {
        if (!toAdd.getIsDirectory() && fileInfo.getLength() > 0) {
          FileBlockInfo blockInfo =
              mMaster.getFileSystemMaster().getFileBlockInfoList(toAdd.getId()).get(0);
          List<NetAddress> addrs = Lists.newArrayList();
          // add the in-memory block locations
          for (BlockLocation location : blockInfo.getBlockInfo().getLocations()) {
            addrs.add(location.getWorkerAddress());
          }
          // add underFS locations
          addrs.addAll(blockInfo.getUfsLocations());
          toAdd.setFileLocations(addrs);
        }
      } catch (FileDoesNotExistException fdne) {
        request.setAttribute("FileDoesNotExistException",
            "Error: non-existing file " + fdne.getMessage());
        getServletContext().getRequestDispatcher("/browse.jsp").forward(request, response);
        return;
      }
      fileInfos.add(toAdd);
    }
    Collections.sort(fileInfos, UiFileInfo.PATH_STRING_COMPARE);

    request.setAttribute("nTotalFile", fileInfos.size());

    // URL can not determine offset and limit, let javascript in jsp determine and redirect
    if (request.getParameter("offset") == null && request.getParameter("limit") == null) {
      getServletContext().getRequestDispatcher("/browse.jsp").forward(request, response);
      return;
    }

    try {
      int offset = Integer.parseInt(request.getParameter("offset"));
      int limit = Integer.parseInt(request.getParameter("limit"));
      List<UiFileInfo> sub = fileInfos.subList(offset, offset + limit);
      request.setAttribute("fileInfos", sub);
    } catch (NumberFormatException nfe) {
      request.setAttribute("fatalError",
          "Error: offset or limit parse error, " + nfe.getLocalizedMessage());
      getServletContext().getRequestDispatcher("/browse.jsp").forward(request, response);
      return;
    } catch (IndexOutOfBoundsException iobe) {
      request.setAttribute("fatalError",
          "Error: offset or offset + limit is out of bound, " + iobe.getLocalizedMessage());
      getServletContext().getRequestDispatcher("/browse.jsp").forward(request, response);
      return;
    } catch (IllegalArgumentException iae) {
      request.setAttribute("fatalError", iae.getLocalizedMessage());
      getServletContext().getRequestDispatcher("/browse.jsp").forward(request, response);
      return;
    }

    getServletContext().getRequestDispatcher("/browse.jsp").forward(request, response);
  }

  /**
   * This function sets the fileinfos for folders that are in the path to the current directory.
   *
   * @param path The path of the current directory.
   * @param request The HttpServletRequest object
   * @throws FileDoesNotExistException
   * @throws InvalidPathException
   */
  private void setPathDirectories(TachyonURI path, HttpServletRequest request)
      throws FileDoesNotExistException, InvalidPathException {
    if (path.isRoot()) {
      request.setAttribute("pathInfos", new UiFileInfo[0]);
      return;
    }

    String[] splitPath = PathUtils.getPathComponents(path.toString());
    UiFileInfo[] pathInfos = new UiFileInfo[splitPath.length - 1];
    TachyonURI currentPath = new TachyonURI(TachyonURI.SEPARATOR);
    long fileId = mMaster.getFileSystemMaster().getFileId(currentPath);
    pathInfos[0] = new UiFileInfo(mMaster.getFileSystemMaster().getFileInfo(fileId));
    for (int i = 1; i < splitPath.length - 1; i ++) {
      currentPath = currentPath.join(splitPath[i]);
      fileId = mMaster.getFileSystemMaster().getFileId(currentPath);
      pathInfos[i] = new UiFileInfo(mMaster.getFileSystemMaster().getFileInfo(fileId));
    }
    request.setAttribute("pathInfos", pathInfos);
  }
}<|MERGE_RESOLUTION|>--- conflicted
+++ resolved
@@ -77,16 +77,11 @@
     if (tFile == null) {
       throw new FileDoesNotExistException(path.toString());
     }
-<<<<<<< HEAD
-    if (tFile.isCompleted()) {
-      FileInStream is = tFile.getInStream(ReadType.NO_CACHE);
-=======
     FileInfo fileInfo = tFS.getInfo(tFile);
-    if (fileInfo.isComplete) {
+    if (fileInfo.isCompleted) {
       ClientOptions readNoCache = new ClientOptions.Builder(mTachyonConf)
           .setTachyonStoreType(TachyonStorageType.NO_STORE).build();
       FileInStream is = tFS.getInStream(tFile, readNoCache);
->>>>>>> 8cdc4bd6
       try {
         int len = (int) Math.min(5 * Constants.KB, fileInfo.length - offset);
         byte[] data = new byte[len];
