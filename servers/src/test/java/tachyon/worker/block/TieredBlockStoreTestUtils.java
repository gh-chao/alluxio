--- conflicted
+++ resolved
@@ -70,13 +70,8 @@
    *        same list index in tierAlias.
    * @param tierCapacity like {@link #TIER_CAPACITY_BYTES}, should be in the same dimension with
    *        tierPath, each element is the capacity of the corresponding dir in tierPath.
-<<<<<<< HEAD
-   * @param workerDataFolder When specified it sets up the tachyon.worker.data.folder property.
-   * @throws Exception when error happens during creating temporary folder
-=======
    * @param workerDataFolder when specified it sets up the tachyon.worker.data.folder property
-   * @throws Exception when error happens during creating temporary folder.
->>>>>>> f4de105b
+   * @throws Exception when error happens during creating temporary folder
    */
   public static void setupTachyonConfWithMultiTier(String baseDir, int[] tierLevel,
       StorageLevelAlias[] tierAlias, String[][] tierPath, long[][] tierCapacity,
@@ -119,17 +114,10 @@
    * @param tierAlias alias of this tier
    * @param tierPath path of this tier. When `baseDir` is specified, the actual test tierPath
    *        turns into `baseDir/tierPath`.
-<<<<<<< HEAD
-   * @param tierCapacity Capacity of this tier.
-   * @param workerDataFolder When specified it sets up the tachyon.worker.data.folder property.
-   * @return The created TachyonConf
-   * @throws Exception when error happens during creating temporary folder
-=======
    * @param tierCapacity capacity of this tier
    * @param workerDataFolder when specified it sets up the tachyon.worker.data.folder property
    * @return the created TachyonConf
-   * @throws Exception when error happens during creating temporary folder.
->>>>>>> f4de105b
+   * @throws Exception when error happens during creating temporary folder
    */
   public static void setupTachyonConfWithSingleTier(String baseDir, int tierLevel,
       StorageLevelAlias tierAlias, String[] tierPath, long[] tierCapacity, String
@@ -174,17 +162,10 @@
   /**
    * Joins baseDir with all the paths listed in the array and then create the new generated path.
    *
-<<<<<<< HEAD
-   * @param baseDir The directory path as prefix for all the paths in the array 'dirs'.
-   * @param dirs 2-D array of directory paths.
-   * @return New joined and created paths array
-   * @throws Exception when error happens during creating temporary folder
-=======
    * @param baseDir the directory path as prefix for all the paths in the array 'dirs'
    * @param dirs 2-D array of directory paths
    * @return new joined and created paths array
-   * @throws Exception when error happens during creating temporary folder.
->>>>>>> f4de105b
+   * @throws Exception when error happens during creating temporary folder
    */
   private static String[][] createDirHierarchy(String baseDir, final String[][] dirs)
       throws Exception {
@@ -201,17 +182,10 @@
   /**
    * Joins baseDir with all the paths listed in the array and then create the new generated path.
    *
-<<<<<<< HEAD
-   * @param baseDir The directory path as prefix for all the paths in the array 'dirs'.
-   * @param dirs 1-D array of directory paths.
-   * @return New joined and created paths array
-   * @throws IOException when error happens during creating temporary folder
-=======
    * @param baseDir the directory path as prefix for all the paths in the array 'dirs'
    * @param dirs 1-D array of directory paths
    * @return new joined and created paths array
-   * @throws IOException when error happens during creating temporary folder.
->>>>>>> f4de105b
+   * @throws IOException when error happens during creating temporary folder
    */
   private static String[] createDirHierarchy(String baseDir, final String[] dirs)
       throws Exception {
@@ -231,13 +205,8 @@
    *
    * @param baseDir the directory path as prefix for paths of directories in the tiered storage. The
    *        directory needs to exist before calling this method.
-<<<<<<< HEAD
-   * @return The created metadata manager
-   * @throws Exception when error happens during creating temporary folder
-=======
    * @return the created metadata manager
-   * @throws Exception when error happens during creating temporary folder.
->>>>>>> f4de105b
+   * @throws Exception when error happens during creating temporary folder
    */
   public static BlockMetadataManager defaultMetadataManager(String baseDir) throws Exception {
     setupTachyonConfDefault(baseDir);
@@ -249,13 +218,8 @@
    *
    * @param baseDir the directory path as prefix for paths of directories in the tiered storage. The
    *        directory needs to exist before calling this method.
-<<<<<<< HEAD
-   * @return The created metadata manager view
-   * @throws Exception when error happens during creating temporary folder
-=======
    * @return the created metadata manager view
-   * @throws Exception when error happens during creating temporary folder.
->>>>>>> f4de105b
+   * @throws Exception when error happens during creating temporary folder
    */
   public static BlockMetadataManagerView defaultMetadataManagerView(String baseDir)
       throws Exception {
@@ -270,11 +234,7 @@
    *
    * @param baseDir the directory path as prefix for paths of directories in the tiered storage. The
    *        directory needs to exist before calling this method.
-<<<<<<< HEAD
-   * @throws Exception when error happens during creating temporary folder
-=======
-   * @throws Exception when error happens during creating temporary folder.
->>>>>>> f4de105b
+   * @throws Exception when error happens during creating temporary folder
    */
   public static void setupTachyonConfDefault(String baseDir) throws Exception {
     setupTachyonConfWithMultiTier(baseDir, TIER_LEVEL, TIER_ALIAS, TIER_PATH, TIER_CAPACITY_BYTES,
