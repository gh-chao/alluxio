/*
 * The Alluxio Open Foundation licenses this work under the Apache License, version 2.0
 * (the "License"). You may not use this work except in compliance with the License, which is
 * available at www.apache.org/licenses/LICENSE-2.0
 *
 * This software is distributed on an "AS IS" basis, WITHOUT WARRANTIES OR CONDITIONS OF ANY KIND,
 * either express or implied, as more fully set forth in the License.
 *
 * See the NOTICE file distributed with this work for information regarding copyright ownership.
 */

package alluxio.master.file.meta;

import alluxio.Constants;
import alluxio.exception.BlockInfoException;
import alluxio.exception.FileAlreadyCompletedException;
import alluxio.exception.InvalidFileSizeException;
import alluxio.security.authorization.Permission;

import org.junit.Assert;
import org.junit.Test;

import java.util.ArrayList;
import java.util.List;

/**
 * Unit tests for {@link InodeFile}.
 */
public final class InodeFileTest extends AbstractInodeTest {
  private static final long LENGTH = 100;

  /**
   * Tests the {@link InodeFile#equals(Object)} method.
   */
  @Test
  public void equalsTest() {
    InodeFile inode1 = createInodeFile(1);
    // self equal
    Assert.assertEquals(inode1, inode1);
    InodeFile inode2 = createInodeFile(1);
    // equal with same id
    Assert.assertEquals(inode1, inode2);
    InodeFile inode3 = createInodeFile(3);
    Assert.assertFalse(inode1.equals(inode3));
  }

  /**
   * Tests the {@link InodeFile#getId()} method.
   */
  @Test
  public void getIdTest() {
    InodeFile inode1 = createInodeFile(1);
    Assert.assertEquals(createInodeFileId(1), inode1.getId());
  }

  /**
   * Tests the {@link InodeFile#setLength(long)} method.
   */
  @Test
  public void setLengthTest() {
    InodeFile inodeFile = createInodeFile(1);
    inodeFile.setLength(LENGTH);
    Assert.assertEquals(LENGTH, inodeFile.getLength());
  }

  /**
   * Tests that an exception is thrown when trying to create a file with a negative length.
   */
  @Test
  public void setNegativeLengthTest() throws Exception {
    mThrown.expect(InvalidFileSizeException.class);
    mThrown.expectMessage("File testFile1 cannot have negative length.");
    InodeFile inodeFile = createInodeFile(1);
    inodeFile.complete(-2);
  }

  /**
   * Tests a file can be complete with an unknown length.
   */
  @Test
  public void setUnknownLengthTest() throws Exception {
    InodeFile inodeFile = createInodeFile(1);
    inodeFile.complete(Constants.UNKNOWN_SIZE);
  }

  /**
   * Tests that an exception is thrown when trying to complete a file twice.
   */
  @Test
  public void completeTwiceTest() throws Exception {
    mThrown.expect(FileAlreadyCompletedException.class);
    mThrown.expectMessage("File testFile1 has already been completed.");
    InodeFile inodeFile = createInodeFile(1);
    inodeFile.complete(LENGTH);
    inodeFile.complete(LENGTH);
  }

  /**
   * Tests a file can be completed if its length was unknown previously.
   */
  @Test
  public void completeUnknownTest() throws Exception {
    InodeFile inodeFile = createInodeFile(1);
    inodeFile.complete(Constants.UNKNOWN_SIZE);
    inodeFile.complete(LENGTH);
  }

  /**
   * Tests the {@link InodeFile#getBlockSizeBytes()} method.
   */
  @Test
  public void getBlockSizeBytesTest() {
    InodeFile inode1 = createInodeFile(1);
    Assert.assertEquals(Constants.KB, inode1.getBlockSizeBytes());
  }

  /**
   * Tests the {@link InodeFile#getBlockIdByIndex(int)} method.
   */
  @Test
  public void getBlockIdByIndexTest() throws Exception {
    InodeFile inodeFile = createInodeFile(1);
    List<Long> blockIds = new ArrayList<>();
    final int NUM_BLOCKS = 3;
    for (int i = 0; i < NUM_BLOCKS; i++) {
      blockIds.add(inodeFile.getNewBlockId());
    }
    for (int i = 0; i < NUM_BLOCKS; i++) {
      Assert.assertEquals(blockIds.get(i), (Long) inodeFile.getBlockIdByIndex(i));
    }
    try {
      inodeFile.getBlockIdByIndex(-1);
      Assert.fail();
    } catch (BlockInfoException e) {
      Assert.assertEquals(String.format("blockIndex -1 is out of range. File blocks: %d",
          NUM_BLOCKS), e.getMessage());
    }
    try {
      inodeFile.getBlockIdByIndex(NUM_BLOCKS);
      Assert.fail();
    } catch (BlockInfoException e) {
      Assert.assertEquals(String.format("blockIndex %d is out of range. File blocks: %d",
          NUM_BLOCKS, NUM_BLOCKS), e.getMessage());
    }
  }

  /**
   * Tests the {@link InodeFile#setCompleted(boolean)} method.
   */
  @Test
  public void setCompletedTest() {
    InodeFile inode1 = createInodeFile(1);
    Assert.assertFalse(inode1.isCompleted());

    inode1.setCompleted(true);
    Assert.assertTrue(inode1.isCompleted());
  }

  /**
   * Tests the {@link InodeFile#getMode()} method.
   */
  @Test
  public void permissionStatusTest() {
    InodeFile inode1 = createInodeFile(1);
<<<<<<< HEAD
    Assert.assertEquals(TEST_USER_NAME, inode1.getUserName());
    Assert.assertEquals(TEST_GROUP_NAME, inode1.getGroupName());
    Assert.assertEquals(new Permission(TEST_PERMISSION).applyFileUMask().getMode().toShort(),
        inode1.getMode());
=======
    Assert.assertEquals(TEST_USER_NAME, inode1.getOwner());
    Assert.assertEquals(TEST_GROUP_NAME, inode1.getGroup());
    Assert.assertEquals(
        new Permission(TEST_PERMISSION).applyFileUMask(MasterContext.getConf())
            .getMode().toShort(), inode1.getMode());
>>>>>>> b0243500
  }
}<|MERGE_RESOLUTION|>--- conflicted
+++ resolved
@@ -162,17 +162,9 @@
   @Test
   public void permissionStatusTest() {
     InodeFile inode1 = createInodeFile(1);
-<<<<<<< HEAD
-    Assert.assertEquals(TEST_USER_NAME, inode1.getUserName());
-    Assert.assertEquals(TEST_GROUP_NAME, inode1.getGroupName());
+    Assert.assertEquals(TEST_USER_NAME, inode1.getOwner());
+    Assert.assertEquals(TEST_GROUP_NAME, inode1.getGroup());
     Assert.assertEquals(new Permission(TEST_PERMISSION).applyFileUMask().getMode().toShort(),
         inode1.getMode());
-=======
-    Assert.assertEquals(TEST_USER_NAME, inode1.getOwner());
-    Assert.assertEquals(TEST_GROUP_NAME, inode1.getGroup());
-    Assert.assertEquals(
-        new Permission(TEST_PERMISSION).applyFileUMask(MasterContext.getConf())
-            .getMode().toShort(), inode1.getMode());
->>>>>>> b0243500
   }
 }