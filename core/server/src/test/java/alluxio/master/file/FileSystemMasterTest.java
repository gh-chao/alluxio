/*
 * The Alluxio Open Foundation licenses this work under the Apache License, version 2.0
 * (the “License”). You may not use this work except in compliance with the License, which is
 * available at www.apache.org/licenses/LICENSE-2.0
 *
 * This software is distributed on an "AS IS" basis, WITHOUT WARRANTIES OR CONDITIONS OF ANY KIND,
 * either express or implied, as more fully set forth in the License.
 *
 * See the NOTICE file distributed with this work for information regarding copyright ownership.
 */

package alluxio.master.file;

import alluxio.AlluxioURI;
import alluxio.Configuration;
import alluxio.Constants;
import alluxio.exception.BlockInfoException;
import alluxio.exception.DirectoryNotEmptyException;
import alluxio.exception.ExceptionMessage;
import alluxio.exception.FileAlreadyExistsException;
import alluxio.exception.FileDoesNotExistException;
import alluxio.exception.InvalidPathException;
import alluxio.heartbeat.HeartbeatContext;
import alluxio.heartbeat.HeartbeatScheduler;
import alluxio.master.MasterContext;
import alluxio.master.block.BlockMaster;
import alluxio.master.file.meta.PersistenceState;
import alluxio.master.file.meta.TtlBucket;
import alluxio.master.file.meta.TtlBucketPrivateAccess;
import alluxio.master.file.options.CompleteFileOptions;
import alluxio.master.file.options.CreateFileOptions;
import alluxio.master.file.options.SetAttributeOptions;
import alluxio.master.journal.Journal;
import alluxio.master.journal.ReadWriteJournal;
import alluxio.thrift.Command;
import alluxio.thrift.CommandType;
import alluxio.thrift.FileSystemCommand;
import alluxio.util.IdUtils;
import alluxio.util.SecurityUtils;
import alluxio.wire.FileInfo;
import alluxio.wire.WorkerNetAddress;

import com.google.common.collect.ImmutableList;
import com.google.common.collect.ImmutableMap;
import com.google.common.collect.Lists;
import com.google.common.collect.Maps;
import org.junit.After;
import org.junit.AfterClass;
import org.junit.Assert;
import org.junit.Before;
import org.junit.BeforeClass;
import org.junit.Rule;
import org.junit.Test;
import org.junit.rules.ExpectedException;
import org.junit.rules.TemporaryFolder;
import org.mockito.internal.util.reflection.Whitebox;

import java.util.Arrays;
import java.util.List;
import java.util.concurrent.ExecutorService;
import java.util.concurrent.Future;
import java.util.concurrent.TimeUnit;

/**
 * Unit tests for {@link FileSystemMaster}.
 */
public final class FileSystemMasterTest {
  private static final long TTLCHECKER_INTERVAL_MS = 0;
  private static final AlluxioURI NESTED_URI = new AlluxioURI("/nested/test");
  private static final AlluxioURI NESTED_FILE_URI = new AlluxioURI("/nested/test/file");
  private static final AlluxioURI ROOT_URI = new AlluxioURI("/");
  private static final AlluxioURI ROOT_FILE_URI = new AlluxioURI("/file");
  private static final AlluxioURI TEST_URI = new AlluxioURI("/test");
  private static CreateFileOptions sNestedFileOptions;
  private static long sOldTtlIntervalMs;

  private BlockMaster mBlockMaster;
  private FileSystemMaster mFileSystemMaster;
  private long mWorkerId1;
  private long mWorkerId2;

  /** Rule to create a new temporary folder during each test. */
  @Rule
  public TemporaryFolder mTestFolder = new TemporaryFolder();

  /** The exception expected to be thrown. */
  @Rule
  public ExpectedException mThrown = ExpectedException.none();

  /**
   * Sets up the dependencies before a single test runs.
   */
  @BeforeClass
  public static void beforeClass() throws Exception {
    MasterContext.reset(new Configuration());
    sNestedFileOptions =
        CreateFileOptions.defaults().setBlockSizeBytes(Constants.KB).setRecursive(true);
    sOldTtlIntervalMs = TtlBucket.getTtlIntervalMs();
    TtlBucketPrivateAccess.setTtlIntervalMs(TTLCHECKER_INTERVAL_MS);
  }

  /**
   * Resets the TTL interval after all test ran.
   */
  @AfterClass
  public static void afterClass() {
    TtlBucketPrivateAccess.setTtlIntervalMs(sOldTtlIntervalMs);
  }

  /**
   * Resets the {@link MasterContext} after a test ran.
   */
  @After
  public void after() {
    MasterContext.reset();
  }

  /**
   * Sets up the dependencies before a test runs.
   *
   * @throws Exception if creating the temporary folder, starting the masters or register the
   *                   workers fails.
   */
  @Before
  public void before() throws Exception {
    MasterContext.getConf().set(Constants.MASTER_TTL_CHECKER_INTERVAL_MS,
        String.valueOf(TTLCHECKER_INTERVAL_MS));
    Journal blockJournal = new ReadWriteJournal(mTestFolder.newFolder().getAbsolutePath());
    Journal fsJournal = new ReadWriteJournal(mTestFolder.newFolder().getAbsolutePath());
    HeartbeatContext.setTimerClass(HeartbeatContext.MASTER_TTL_CHECK,
        HeartbeatContext.SCHEDULED_TIMER_CLASS);
    HeartbeatContext.setTimerClass(HeartbeatContext.MASTER_LOST_FILES_DETECTION,
        HeartbeatContext.SCHEDULED_TIMER_CLASS);

    mBlockMaster = new BlockMaster(blockJournal);
    mFileSystemMaster = new FileSystemMaster(mBlockMaster, fsJournal);

    mBlockMaster.start(true);
    mFileSystemMaster.start(true);

    // set up workers
    mWorkerId1 = mBlockMaster.getWorkerId(new WorkerNetAddress().setHost("localhost")
        .setRpcPort(80).setDataPort(81).setWebPort(82));
    mBlockMaster.workerRegister(mWorkerId1, Arrays.asList("MEM", "SSD"),
        ImmutableMap.of("MEM", Constants.MB * 1L, "SSD", Constants.MB * 1L),
        ImmutableMap.of("MEM", Constants.KB * 1L, "SSD", Constants.KB * 1L),
        Maps.<String, List<Long>>newHashMap());
    mWorkerId2 = mBlockMaster.getWorkerId(new WorkerNetAddress().setHost("remote")
        .setRpcPort(80).setDataPort(81).setWebPort(82));
    mBlockMaster.workerRegister(mWorkerId2, Arrays.asList("MEM", "SSD"),
        ImmutableMap.of("MEM", Constants.MB * 1L, "SSD", Constants.MB * 1L),
        ImmutableMap.of("MEM", Constants.KB * 1L, "SSD", Constants.KB * 1L),
        Maps.<String, List<Long>>newHashMap());
  }

  /**
   * Tests the {@link FileSystemMaster#delete(AlluxioURI, boolean)} method.
   *
   * @throws Exception if deleting a file fails
   */
  @Test
  public void deleteFileTest() throws Exception {
    // cannot delete root
    Assert.assertFalse(mFileSystemMaster.delete(ROOT_URI, true));

    // delete the file
    long blockId = createFileWithSingleBlock(NESTED_FILE_URI);
    Assert.assertTrue(
        mFileSystemMaster.delete(NESTED_FILE_URI, false));

    mThrown.expect(BlockInfoException.class);
    mBlockMaster.getBlockInfo(blockId);

    // Update the heartbeat of removedBlockId received from worker 1
    Command heartBeat1 = mBlockMaster.workerHeartbeat(mWorkerId1,
        ImmutableMap.of("MEM", Constants.KB * 1L),
        ImmutableList.of(blockId), ImmutableMap.<String, List<Long>>of());
    // Verify the muted Free command on worker1
    Assert.assertEquals(new Command(CommandType.Nothing, ImmutableList.<Long>of()), heartBeat1);
    Assert.assertFalse(mBlockMaster.getLostBlocks().contains(blockId));

    // verify the file is deleted
    Assert.assertEquals(IdUtils.INVALID_FILE_ID, mFileSystemMaster.getFileId(NESTED_FILE_URI));
  }

  /**
   * Tests the {@link FileSystemMaster#delete(AlluxioURI, boolean)} method with a non-empty
   * directory.
   *
   * @throws Exception if deleting a directory fails
   */
  @Test
  public void deleteNonemptyDirectoryTest() throws Exception {
    createFileWithSingleBlock(NESTED_FILE_URI);
    String dirName = mFileSystemMaster.getFileInfo(NESTED_URI).getName();
    try {
      mFileSystemMaster.delete(NESTED_URI, false);
      Assert.fail("Deleting a non-empty directory without setting recursive should fail");
    } catch (DirectoryNotEmptyException e) {
      String expectedMessage =
          ExceptionMessage.DELETE_NONEMPTY_DIRECTORY_NONRECURSIVE.getMessage(dirName);
      Assert.assertEquals(expectedMessage, e.getMessage());
    }

    // Now delete with recursive set to true
    Assert.assertTrue(mFileSystemMaster.delete(NESTED_URI, true));
  }

  /**
   * Tests the {@link FileSystemMaster#delete(AlluxioURI, boolean)} method for a directory.
   *
   * @throws Exception if deleting the directory fails
   */
  @Test
  public void deleteDirTest() throws Exception {
    createFileWithSingleBlock(NESTED_FILE_URI);
    // delete the dir
    Assert.assertTrue(mFileSystemMaster.delete(NESTED_URI, true));

    // verify the dir is deleted
    Assert.assertEquals(-1, mFileSystemMaster.getFileId(NESTED_URI));
  }

  /**
   * Tests the {@link FileSystemMaster#getNewBlockIdForFile(AlluxioURI)} method.
   *
   * @throws Exception if a {@link FileSystemMaster} operation fails
   */
  @Test
  public void getNewBlockIdForFileTest() throws Exception {
    mFileSystemMaster.createFile(NESTED_FILE_URI, sNestedFileOptions);
    long blockId = mFileSystemMaster.getNewBlockIdForFile(NESTED_FILE_URI);
    FileInfo fileInfo = mFileSystemMaster.getFileInfo(NESTED_FILE_URI);
    Assert.assertEquals(Lists.newArrayList(blockId), fileInfo.getBlockIds());
  }

  private void executeTtlCheckOnce() throws Exception {
    // Wait for the TTL check executor to be ready to execute its heartbeat.
    Assert.assertTrue(HeartbeatScheduler.await(HeartbeatContext.MASTER_TTL_CHECK, 1,
        TimeUnit.SECONDS));
    // Execute the TTL check executor heartbeat.
    HeartbeatScheduler.schedule(HeartbeatContext.MASTER_TTL_CHECK);
    // Wait for the TLL check executor to be ready to execute its heartbeat again. This is needed to
    // avoid a race between the subsequent test logic and the heartbeat thread.
    Assert.assertTrue(HeartbeatScheduler.await(HeartbeatContext.MASTER_TTL_CHECK, 1,
        TimeUnit.SECONDS));
  }

  /**
   * Tests that an exception is in the
   * {@link FileSystemMaster#createFile(AlluxioURI, CreateFileOptions)} with a TTL set in the
   * {@link CreateFileOptions} after the TTL check was done once.
   *
   * @throws Exception if a {@link FileSystemMaster} operation fails
   */
  @Test
  public void createFileWithTtlTest() throws Exception {
    CreateFileOptions options =
        CreateFileOptions.defaults().setBlockSizeBytes(Constants.KB).setRecursive(true).setTtl(1);
    long fileId = mFileSystemMaster.createFile(NESTED_FILE_URI, options);
    FileInfo fileInfo = mFileSystemMaster.getFileInfo(fileId);
    Assert.assertEquals(fileInfo.getFileId(), fileId);

    executeTtlCheckOnce();
    mThrown.expect(FileDoesNotExistException.class);
    mFileSystemMaster.getFileInfo(fileId);
  }

  /**
   * Tests that an exception is thrown when trying to get information about a file after it has been
   * deleted because of a TTL of 0.
   *
   * @throws Exception if a {@link FileSystemMaster} operation fails
   */
  @Test
  public void setTtlForFileWithNoTtlTest() throws Exception {
    CreateFileOptions options =
        CreateFileOptions.defaults().setBlockSizeBytes(Constants.KB).setRecursive(true);
    long fileId = mFileSystemMaster.createFile(NESTED_FILE_URI, options);
    executeTtlCheckOnce();
    // Since no valid TTL is set, the file should not be deleted.
    Assert.assertEquals(fileId, mFileSystemMaster.getFileInfo(NESTED_FILE_URI).getFileId());

    mFileSystemMaster.setAttribute(NESTED_FILE_URI, SetAttributeOptions.defaults().setTtl(0));
    executeTtlCheckOnce();
    // TTL is set to 0, the file should have been deleted during last TTL check.
    mThrown.expect(FileDoesNotExistException.class);
    mFileSystemMaster.getFileInfo(fileId);
  }

  /**
   * Tests that an exception is thrown when trying to get information about a file after it has been
   * deleted after the TTL has been set to 0.
   *
   * @throws Exception if a {@link FileSystemMaster} operation fails
   */
  @Test
  public void setSmallerTtlForFileWithTtlTest() throws Exception {
    CreateFileOptions options =
        CreateFileOptions.defaults().setBlockSizeBytes(Constants.KB).setRecursive(true)
            .setTtl(Constants.HOUR_MS);
    long fileId = mFileSystemMaster.createFile(NESTED_FILE_URI, options);
    executeTtlCheckOnce();
    // Since TTL is 1 hour, the file won't be deleted during last TTL check.
    Assert.assertEquals(fileId, mFileSystemMaster.getFileInfo(NESTED_FILE_URI).getFileId());

    mFileSystemMaster.setAttribute(NESTED_FILE_URI, SetAttributeOptions.defaults().setTtl(0));
    executeTtlCheckOnce();
    // TTL is reset to 0, the file should have been deleted during last TTL check.
    mThrown.expect(FileDoesNotExistException.class);
    mFileSystemMaster.getFileInfo(fileId);
  }

  /**
   * Tests that a file has not been deleted after the TTL has been reset to a valid value.
   *
   * @throws Exception if a {@link FileSystemMaster} operation fails
   */
  @Test
  public void setLargerTtlForFileWithTtlTest() throws Exception {
    CreateFileOptions options =
        CreateFileOptions.defaults().setBlockSizeBytes(Constants.KB).setRecursive(true).setTtl(0);
    long fileId = mFileSystemMaster.createFile(NESTED_FILE_URI, options);
    Assert.assertEquals(fileId, mFileSystemMaster.getFileInfo(NESTED_FILE_URI).getFileId());

    mFileSystemMaster
        .setAttribute(NESTED_FILE_URI, SetAttributeOptions.defaults().setTtl(Constants.HOUR_MS));
    executeTtlCheckOnce();
    // TTL is reset to 1 hour, the file should not be deleted during last TTL check.
    Assert.assertEquals(fileId, mFileSystemMaster.getFileInfo(fileId).getFileId());
  }

  /**
   * Tests that the original TTL is removed after setting it to {@link Constants#NO_TTL} for a file.
   *
   * @throws Exception if a {@link FileSystemMaster} operation fails
   */
  @Test
  public void setNoTtlForFileWithTtlTest() throws Exception {
    CreateFileOptions options =
        CreateFileOptions.defaults().setBlockSizeBytes(Constants.KB).setRecursive(true).setTtl(0);
    long fileId = mFileSystemMaster.createFile(NESTED_FILE_URI, options);
    // After setting TTL to NO_TTL, the original TTL will be removed, and the file will not be
    // deleted during next TTL check.
    mFileSystemMaster
        .setAttribute(NESTED_FILE_URI, SetAttributeOptions.defaults().setTtl(Constants.NO_TTL));
    executeTtlCheckOnce();
    Assert.assertEquals(fileId, mFileSystemMaster.getFileInfo(fileId).getFileId());
  }

  /**
   * Tests the {@link FileSystemMaster#setAttribute(AlluxioURI, SetAttributeOptions)} method and
   * that an exception is thrown when trying to set a TTL for a directory.
   *
   * @throws Exception if a {@link FileSystemMaster} operation fails
   */
  @Test
  public void setStateTest() throws Exception {
    mFileSystemMaster.createFile(NESTED_FILE_URI, sNestedFileOptions);
    FileInfo fileInfo = mFileSystemMaster.getFileInfo(NESTED_FILE_URI);
    Assert.assertFalse(fileInfo.isPinned());
    Assert.assertEquals(Constants.NO_TTL, fileInfo.getTtl());

    // No State.
    mFileSystemMaster.setAttribute(NESTED_FILE_URI, SetAttributeOptions.defaults());
    fileInfo = mFileSystemMaster.getFileInfo(NESTED_FILE_URI);
    Assert.assertFalse(fileInfo.isPinned());
    Assert.assertEquals(Constants.NO_TTL, fileInfo.getTtl());

    // Just set pinned flag.
    mFileSystemMaster.setAttribute(NESTED_FILE_URI, SetAttributeOptions.defaults().setPinned(true));
    fileInfo = mFileSystemMaster.getFileInfo(NESTED_FILE_URI);
    Assert.assertTrue(fileInfo.isPinned());
    Assert.assertEquals(Constants.NO_TTL, fileInfo.getTtl());

    // Both pinned flag and ttl value.
    mFileSystemMaster
        .setAttribute(NESTED_FILE_URI, SetAttributeOptions.defaults().setPinned(false).setTtl(1));
    fileInfo = mFileSystemMaster.getFileInfo(NESTED_FILE_URI);
    Assert.assertFalse(fileInfo.isPinned());
    Assert.assertEquals(1, fileInfo.getTtl());

    // Set ttl for a directory, raise IllegalArgumentException.
    mThrown.expect(IllegalArgumentException.class);
    mFileSystemMaster.setAttribute(NESTED_URI, SetAttributeOptions.defaults().setTtl(1));
  }

  /**
<<<<<<< HEAD
   * Tests the {@link FileSystemMaster#isDirectory(long)} method.
   *
   * @throws Exception if a {@link FileSystemMaster} operation fails
   */
  @Test
  public void isDirectoryTest() throws Exception {
    long fileId = mFileSystemMaster.create(NESTED_FILE_URI, sNestedFileOptions);
    Assert.assertFalse(mFileSystemMaster.isDirectory(fileId));
    Assert.assertTrue(mFileSystemMaster.isDirectory(mFileSystemMaster.getFileId(NESTED_URI)));
  }

  /**
   * Tests both directories and files have full permissions when the security is not turned on.
   */
  @Test
  public void permissionTest() throws Exception {
    Assert.assertFalse(SecurityUtils.isSecurityEnabled(new Configuration()));
    mFileSystemMaster.create(NESTED_FILE_URI, sNestedFileOptions);
    Assert.assertEquals(0777, mFileSystemMaster.getFileInfo(NESTED_URI).getPermission());
    Assert.assertEquals(0777, mFileSystemMaster.getFileInfo(NESTED_FILE_URI).getPermission());
  }

  /**
=======
>>>>>>> 94ce39e1
   * Tests that a file is fully written to memory.
   *
   * @throws Exception if a {@link FileSystemMaster} operation fails
   */
  @Test
  public void isFullyInMemoryTest() throws Exception {
    // add nested file
    long fileId = mFileSystemMaster.createFile(NESTED_FILE_URI, sNestedFileOptions);
    // add in-memory block
    long blockId = mFileSystemMaster.getNewBlockIdForFile(NESTED_FILE_URI);
    mBlockMaster.commitBlock(mWorkerId1, Constants.KB, "MEM", blockId, Constants.KB);
    // add SSD block
    blockId = mFileSystemMaster.getNewBlockIdForFile(NESTED_FILE_URI);
    mBlockMaster.commitBlock(mWorkerId1, Constants.KB, "SSD", blockId, Constants.KB);
    mFileSystemMaster.completeFile(NESTED_FILE_URI, CompleteFileOptions.defaults());

    createFileWithSingleBlock(ROOT_FILE_URI);
    Assert.assertEquals(Lists.newArrayList(ROOT_FILE_URI), mFileSystemMaster.getInMemoryFiles());
  }

  /**
   * Tests the {@link FileSystemMaster#rename(AlluxioURI, AlluxioURI)} method.
   *
   * @throws Exception if a {@link FileSystemMaster} operation fails
   */
  @Test
  public void renameTest() throws Exception {
    mFileSystemMaster.createFile(NESTED_FILE_URI, sNestedFileOptions);

    // try to rename a file to root
    try {
      mFileSystemMaster.rename(NESTED_FILE_URI, ROOT_URI);
      Assert.fail("Renaming to root should fail.");
    } catch (InvalidPathException e) {
      Assert.assertEquals(ExceptionMessage.RENAME_CANNOT_BE_TO_ROOT.getMessage(), e.getMessage());
    }

    // move root to another path
    try {
      mFileSystemMaster.rename(ROOT_URI, TEST_URI);
      Assert.fail("Should not be able to rename root");
    } catch (InvalidPathException e) {
      Assert.assertEquals(ExceptionMessage.ROOT_CANNOT_BE_RENAMED.getMessage(), e.getMessage());
    }

    // move to existing path
    try {
      mFileSystemMaster.rename(NESTED_FILE_URI, NESTED_URI);
      Assert.fail("Should not be able to overwrite existing file.");
    } catch (FileAlreadyExistsException e) {
      Assert.assertEquals(ExceptionMessage.FILE_ALREADY_EXISTS.getMessage(NESTED_URI.getPath()),
          e.getMessage());
    }

    // move a nested file to a root file
    mFileSystemMaster.rename(NESTED_FILE_URI, TEST_URI);
    Assert.assertEquals(mFileSystemMaster.getFileInfo(TEST_URI).getPath(), TEST_URI.getPath());
  }

  /**
   * Tests that an exception is thrown when trying to create a file in a non-existing directory
   * without setting the {@code recursive} flag.
   *
   * @throws Exception if a {@link FileSystemMaster} operation fails
   */
  @Test
  public void renameUnderNonexistingDir() throws Exception {
    mThrown.expect(FileDoesNotExistException.class);
    mThrown.expectMessage(ExceptionMessage.PATH_DOES_NOT_EXIST.getMessage("/nested/test"));

    CreateFileOptions options = CreateFileOptions.defaults().setBlockSizeBytes(Constants.KB);
    mFileSystemMaster.createFile(TEST_URI, options);

    // nested dir
    mFileSystemMaster.rename(TEST_URI, NESTED_FILE_URI);
  }

  /**
   * Tests that an exception is thrown when trying to rename a file to a prefix of the original
   * file.
   *
   * @throws Exception if a {@link FileSystemMaster} operation fails
   */
  @Test
  public void renameToSubpathTest() throws Exception {
    mThrown.expect(InvalidPathException.class);
    mThrown.expectMessage("/nested/test is a prefix of /nested/test/file");

    mFileSystemMaster.createFile(NESTED_URI, sNestedFileOptions);
    mFileSystemMaster.rename(NESTED_URI, NESTED_FILE_URI);
  }

  /**
   * Tests the {@link FileSystemMaster#free(AlluxioURI, boolean)} method.
   *
   * @throws Exception if a {@link FileSystemMaster} operation fails
   */
  @Test
  public void freeTest() throws Exception {
    long blockId = createFileWithSingleBlock(NESTED_FILE_URI);
    Assert.assertEquals(1, mBlockMaster.getBlockInfo(blockId).getLocations().size());

    // cannot free directory with recursive argument to false
    Assert.assertFalse(mFileSystemMaster.free(NESTED_FILE_URI.getParent(), false));

    // free the file
    Assert.assertTrue(mFileSystemMaster.free(NESTED_FILE_URI, false));
    // Update the heartbeat of removedBlockId received from worker 1
    Command heartBeat2 = mBlockMaster.workerHeartbeat(mWorkerId1,
        ImmutableMap.of("MEM", Constants.KB * 1L),
        ImmutableList.of(blockId), ImmutableMap.<String, List<Long>>of());
    // Verify the muted Free command on worker1
    Assert.assertEquals(new Command(CommandType.Nothing, ImmutableList.<Long>of()), heartBeat2);
    Assert.assertEquals(0, mBlockMaster.getBlockInfo(blockId).getLocations().size());
  }

  /**
   * Tests the {@link FileSystemMaster#free(AlluxioURI, boolean)} method with a directory.
   *
   * @throws Exception if a {@link FileSystemMaster} operation fails
   */
  @Test
  public void freeDirTest() throws Exception {
    long blockId = createFileWithSingleBlock(NESTED_FILE_URI);
    Assert.assertEquals(1, mBlockMaster.getBlockInfo(blockId).getLocations().size());

    // free the dir
    Assert.assertTrue(mFileSystemMaster.free(NESTED_FILE_URI.getParent(), true));
    // Update the heartbeat of removedBlockId received from worker 1
    Command heartBeat3 = mBlockMaster.workerHeartbeat(mWorkerId1,
        ImmutableMap.of("MEM", Constants.KB * 1L),
        ImmutableList.of(blockId), ImmutableMap.<String, List<Long>>of());
    // Verify the muted Free command on worker1
    Assert.assertEquals(new Command(CommandType.Nothing, ImmutableList.<Long>of()), heartBeat3);
    Assert.assertEquals(0, mBlockMaster.getBlockInfo(blockId).getLocations().size());
  }

  /**
   * Tests the {@link FileSystemMaster#stop()} method.
   *
   * @throws Exception if a {@link FileSystemMaster} operation fails
   */
  @Test
  public void stopTest() throws Exception {
    ExecutorService service =
        (ExecutorService) Whitebox.getInternalState(mFileSystemMaster, "mExecutorService");
    Future<?> ttlThread =
        (Future<?>) Whitebox.getInternalState(mFileSystemMaster, "mTtlCheckerService");
    Assert.assertFalse(ttlThread.isDone());
    Assert.assertFalse(service.isShutdown());
    mFileSystemMaster.stop();
    Assert.assertTrue(ttlThread.isDone());
    Assert.assertTrue(service.isShutdown());
  }

  /**
   * Tests the {@link FileSystemMaster#workerHeartbeat(long, List)} method.
   *
   * @throws Exception if a {@link FileSystemMaster} operation fails
   */
  @Test
  public void workerHeartbeatTest() throws Exception {
    long blockId = createFileWithSingleBlock(ROOT_FILE_URI);

    long fileId = mFileSystemMaster.getFileId(ROOT_FILE_URI);
    mFileSystemMaster.scheduleAsyncPersistence(ROOT_FILE_URI);

    FileSystemCommand command =
        mFileSystemMaster.workerHeartbeat(mWorkerId1, Lists.newArrayList(fileId));
    Assert.assertEquals(CommandType.Persist, command.getCommandType());
    Assert.assertEquals(1, command.getCommandOptions().getPersistOptions().getPersistFiles()
            .size());
    Assert.assertEquals(fileId,
        command.getCommandOptions().getPersistOptions().getPersistFiles().get(0).getFileId());
    Assert.assertEquals(blockId,
        (long) command.getCommandOptions().getPersistOptions().getPersistFiles().get(0)
                .getBlockIds().get(0));
  }

  /**
   * Tests the persistence of file with block on multiple workers.
   *
   * @throws Exception if a {@link FileSystemMaster} operation fails
   */
  @Test
  public void persistenceFileWithBlocksOnMultipleWorkers() throws Exception {
    long fileId = mFileSystemMaster.createFile(ROOT_FILE_URI, sNestedFileOptions);
    long blockId1 = mFileSystemMaster.getNewBlockIdForFile(ROOT_FILE_URI);
    mBlockMaster.commitBlock(mWorkerId1, Constants.KB, "MEM", blockId1, Constants.KB);
    long blockId2 = mFileSystemMaster.getNewBlockIdForFile(ROOT_FILE_URI);
    mBlockMaster.commitBlock(mWorkerId2, Constants.KB, "MEM", blockId2, Constants.KB);
    CompleteFileOptions options = CompleteFileOptions.defaults().setUfsLength(2 * Constants.KB);
    mFileSystemMaster.completeFile(ROOT_FILE_URI, options);

    long workerId = mFileSystemMaster.scheduleAsyncPersistence(ROOT_FILE_URI);
    Assert.assertEquals(IdUtils.INVALID_WORKER_ID, workerId);
  }

  /**
   * Tests that lost files can successfully be detected.
   *
   * @throws Exception if a {@link FileSystemMaster} operation fails
   */
  @Test
  public void lostFilesDetectionTest() throws Exception {
    HeartbeatScheduler.await(HeartbeatContext.MASTER_LOST_FILES_DETECTION, 5, TimeUnit.SECONDS);

    createFileWithSingleBlock(NESTED_FILE_URI);
    long fileId = mFileSystemMaster.getFileId(NESTED_FILE_URI);
    mFileSystemMaster.reportLostFile(fileId);

    FileInfo fileInfo = mFileSystemMaster.getFileInfo(fileId);
    Assert.assertEquals(PersistenceState.NOT_PERSISTED.name(), fileInfo.getPersistenceState());

    // run the detector
    HeartbeatScheduler.schedule(HeartbeatContext.MASTER_LOST_FILES_DETECTION);
    Assert.assertTrue(HeartbeatScheduler.await(HeartbeatContext.MASTER_LOST_FILES_DETECTION, 5,
        TimeUnit.SECONDS));

    fileInfo = mFileSystemMaster.getFileInfo(fileId);
    Assert.assertEquals(PersistenceState.LOST.name(), fileInfo.getPersistenceState());
  }

  private long createFileWithSingleBlock(AlluxioURI uri) throws Exception {
    mFileSystemMaster.createFile(uri, sNestedFileOptions);
    long blockId = mFileSystemMaster.getNewBlockIdForFile(uri);
    mBlockMaster.commitBlock(mWorkerId1, Constants.KB, "MEM", blockId, Constants.KB);
    CompleteFileOptions options = CompleteFileOptions.defaults().setUfsLength(Constants.KB);
    mFileSystemMaster.completeFile(uri, options);
    return blockId;
  }
}<|MERGE_RESOLUTION|>--- conflicted
+++ resolved
@@ -386,32 +386,17 @@
   }
 
   /**
-<<<<<<< HEAD
-   * Tests the {@link FileSystemMaster#isDirectory(long)} method.
-   *
-   * @throws Exception if a {@link FileSystemMaster} operation fails
-   */
-  @Test
-  public void isDirectoryTest() throws Exception {
-    long fileId = mFileSystemMaster.create(NESTED_FILE_URI, sNestedFileOptions);
-    Assert.assertFalse(mFileSystemMaster.isDirectory(fileId));
-    Assert.assertTrue(mFileSystemMaster.isDirectory(mFileSystemMaster.getFileId(NESTED_URI)));
-  }
-
-  /**
    * Tests both directories and files have full permissions when the security is not turned on.
    */
   @Test
   public void permissionTest() throws Exception {
     Assert.assertFalse(SecurityUtils.isSecurityEnabled(new Configuration()));
-    mFileSystemMaster.create(NESTED_FILE_URI, sNestedFileOptions);
+    mFileSystemMaster.createFile(NESTED_FILE_URI, sNestedFileOptions);
     Assert.assertEquals(0777, mFileSystemMaster.getFileInfo(NESTED_URI).getPermission());
     Assert.assertEquals(0777, mFileSystemMaster.getFileInfo(NESTED_FILE_URI).getPermission());
   }
 
   /**
-=======
->>>>>>> 94ce39e1
    * Tests that a file is fully written to memory.
    *
    * @throws Exception if a {@link FileSystemMaster} operation fails
