/*
 * The Alluxio Open Foundation licenses this work under the Apache License, version 2.0
 * (the “License”). You may not use this work except in compliance with the License, which is
 * available at www.apache.org/licenses/LICENSE-2.0
 *
 * This software is distributed on an "AS IS" basis, WITHOUT WARRANTIES OR CONDITIONS OF ANY KIND,
 * either express or implied, as more fully set forth in the License.
 *
 * See the NOTICE file distributed with this work for information regarding copyright ownership.
 */

package alluxio.master.file.meta;

import alluxio.AlluxioURI;
import alluxio.Constants;
import alluxio.collections.IndexedSet;
import alluxio.exception.BlockInfoException;
import alluxio.exception.ExceptionMessage;
import alluxio.exception.FileAlreadyExistsException;
import alluxio.exception.FileDoesNotExistException;
import alluxio.exception.InvalidPathException;
import alluxio.exception.PreconditionMessage;
import alluxio.master.MasterContext;
import alluxio.master.block.ContainerIdGenerable;
import alluxio.master.file.PermissionChecker;
import alluxio.master.file.options.CreateDirectoryOptions;
import alluxio.master.file.options.CreateFileOptions;
import alluxio.master.file.options.CreatePathOptions;
import alluxio.master.journal.JournalCheckpointStreamable;
import alluxio.master.journal.JournalOutputStream;
import alluxio.master.journal.JournalProtoUtils;
import alluxio.proto.journal.File.InodeDirectoryEntry;
import alluxio.proto.journal.File.InodeFileEntry;
import alluxio.proto.journal.Journal.JournalEntry;
import alluxio.security.authorization.PermissionStatus;
import alluxio.underfs.UnderFileSystem;
import alluxio.util.FormatUtils;
import alluxio.util.io.PathUtils;

import com.google.common.base.Objects;
import com.google.common.base.Preconditions;
import com.google.common.collect.Lists;
import com.google.common.collect.Sets;
import com.google.protobuf.Message;
import org.slf4j.Logger;
import org.slf4j.LoggerFactory;

import java.io.IOException;
import java.util.ArrayList;
import java.util.HashSet;
import java.util.LinkedList;
import java.util.List;
import java.util.Queue;
import java.util.Set;

import javax.annotation.concurrent.NotThreadSafe;

/**
 * Represents the tree of Inode's.
 */
@NotThreadSafe
// TODO(jiri): Make this class thread-safe.
public final class InodeTree implements JournalCheckpointStreamable {
  /** Value to be used for an inode with no parent. */
  public static final long NO_PARENT = -1;

  private static final Logger LOG = LoggerFactory.getLogger(Constants.LOGGER_TYPE);
  /** Only the root inode should have the empty string as its name. */
  private static final String ROOT_INODE_NAME = "";

  /** The root of the entire file system. */
  private InodeDirectory mRoot = null;

  /** Mount table manages the file system mount points. */
  private MountTable mMountTable;

  private final IndexedSet.FieldIndex<Inode<?>> mIdIndex = new IndexedSet.FieldIndex<Inode<?>>() {
    @Override
    public Object getFieldValue(Inode<?> o) {
      return o.getId();
    }
  };
  @SuppressWarnings("unchecked")
  private final IndexedSet<Inode<?>> mInodes = new IndexedSet<Inode<?>>(mIdIndex);
  /** A set of inode ids representing pinned inode files. */
  private final Set<Long> mPinnedInodeFileIds = new HashSet<Long>();

  /**
   * Inode id management. Inode ids are essentially block ids.
   *
   * inode files: Each file id will be composed of a unique block container id, with the maximum
   * sequence number.
   *
   * inode directories: Each directory id will be a unique block id, in order to avoid any collision
   * with file ids.
   */
  private final ContainerIdGenerable mContainerIdGenerator;
  private final InodeDirectoryIdGenerator mDirectoryIdGenerator;

  /**
   * This is only used for adding inodes from the journal, to prevent repeated lookups of the same
   * inode.
   */
  private InodeDirectory mCachedInode;

  /**
   * @param containerIdGenerator the container id generator to use to get new container ids
   * @param directoryIdGenerator the directory id generator to use to get new directory ids
   * @param mountTable the mount table to manage the file system mount points
   */
  public InodeTree(ContainerIdGenerable containerIdGenerator,
      InodeDirectoryIdGenerator directoryIdGenerator, MountTable mountTable) {
    mContainerIdGenerator = containerIdGenerator;
    mDirectoryIdGenerator = directoryIdGenerator;
    mMountTable = mountTable;
  }

  /**
   * Initializes the root of the inode tree.
   *
   * @param rootPermissionStatus the root {@link PermissionStatus}
   */
  public void initializeRoot(PermissionStatus rootPermissionStatus) {
    if (mRoot == null) {
      mRoot = new InodeDirectory(mDirectoryIdGenerator.getNewDirectoryId()).setName(ROOT_INODE_NAME)
          .setPermissionStatus(rootPermissionStatus).setParentId(NO_PARENT);
      mInodes.add(mRoot);
      mCachedInode = mRoot;
    }
    PermissionChecker.initializeFileSystem(
        MasterContext.getConf().getBoolean(Constants.SECURITY_AUTHORIZATION_PERMISSION_ENABLED),
        mRoot.getUserName(),
        MasterContext.getConf().get(Constants.SECURITY_AUTHORIZATION_PERMISSION_SUPERGROUP));
  }

  /**
   * @return the number of total inodes
   */
  public int getSize() {
    return mInodes.size();
  }

  /**
   * @return the number of pinned inodes
   */
  public int getPinnedSize() {
    return mPinnedInodeFileIds.size();
  }

  /**
   * @param id the id to get the inode for
   * @return whether the inode exists
   */
  public boolean inodeIdExists(long id) {
    return mInodes.getFirstByField(mIdIndex, id) != null;
  }

  /**
   * @param path the path to get the inode for
   * @return whether the inode exists
   */
  public boolean inodePathExists(AlluxioURI path) {
    try {
      TraversalResult traversalResult =
          traverseToInode(PathUtils.getPathComponents(path.toString()), false);
      return traversalResult.isFound();
    } catch (InvalidPathException e) {
      return false;
    }
  }

  /**
   * @param id the id to get the inode for
   * @return the inode with the given id
   * @throws FileDoesNotExistException if the file does not exist
   */
  public Inode<?> getInodeById(long id) throws FileDoesNotExistException {
    Inode<?> inode = mInodes.getFirstByField(mIdIndex, id);
    if (inode == null) {
      throw new FileDoesNotExistException("Inode id " + id + " does not exist.");
    }
    return inode;
  }

  /**
   * @param path the path to get the inode for
   * @return the inode with the given path
   * @throws InvalidPathException if the path is invalid
   * @throws FileDoesNotExistException if the path does not exist
   */
<<<<<<< HEAD
  public Inode getInodeByPath(AlluxioURI path)
      throws InvalidPathException, FileDoesNotExistException {
=======
  public Inode<?> getInodeByPath(AlluxioURI path) throws InvalidPathException {
>>>>>>> 80c47f6d
    TraversalResult traversalResult =
        traverseToInode(PathUtils.getPathComponents(path.toString()), false);
    if (!traversalResult.isFound()) {
      throw new FileDoesNotExistException(ExceptionMessage.PATH_DOES_NOT_EXIST.getMessage(path));
    }
    return traversalResult.getInode();
  }

  /**
   * @param path the path to get the inodes list for
   * @return the inodes list with the given path
   * @throws InvalidPathException if the path is invalid
   */
  public List<Inode<?>> collectInodes(AlluxioURI path) throws InvalidPathException {
    TraversalResult traversalResult =
        traverseToInode(PathUtils.getPathComponents(path.getPath()), false);
    return traversalResult.getInodes();
  }

  /**
   * @param inode the inode to get the path for
   * @return the path for a given inode
   */
  public AlluxioURI getPath(Inode<?> inode) {
    if (isRootId(inode.getId())) {
      return new AlluxioURI(AlluxioURI.SEPARATOR);
    }
    if (isRootId(inode.getParentId())) {
      return new AlluxioURI(AlluxioURI.SEPARATOR + inode.getName());
    }
    return getPath(mInodes.getFirstByField(mIdIndex, inode.getParentId())).join(inode.getName());
  }

  /**
   * @return the root inode
   */
  public InodeDirectory getRoot() {
    return mRoot;
  }

  /**
   * Creates a file or directory at path.
   *
   * @param path the path
   * @param options method options
   * @return a {@link CreatePathResult} representing the modified inodes and created inodes during
   *         path creation
   * @throws FileAlreadyExistsException when there is already a file at path if we want to create a
   *         directory there
   * @throws BlockInfoException when blockSizeBytes is invalid
   * @throws InvalidPathException when path is invalid, for example, (1) when there is nonexistent
   *         necessary parent directories and recursive is false, (2) when one of the necessary
   *         parent directories is actually a file
   * @throws IOException if creating the path fails
   * @throws FileDoesNotExistException if the parent of the path does not exist and the recursive
   *         option is false
   */
  public CreatePathResult createPath(AlluxioURI path, CreatePathOptions options)
      throws FileAlreadyExistsException, BlockInfoException, InvalidPathException, IOException,
      FileDoesNotExistException {
    if (path.isRoot()) {
      LOG.info(ExceptionMessage.FILE_ALREADY_EXISTS.getMessage(path));
      throw new FileAlreadyExistsException(ExceptionMessage.FILE_ALREADY_EXISTS.getMessage(path));
    }
    if (options instanceof CreateFileOptions) {
      CreateFileOptions fileOptions = (CreateFileOptions) options;
      if (fileOptions.getBlockSizeBytes() < 1) {
        throw new BlockInfoException("Invalid block size " + fileOptions.getBlockSizeBytes());
      }
    }

    LOG.debug("createPath {}", FormatUtils.parametersToString(path));

    String[] pathComponents = PathUtils.getPathComponents(path.getPath());
    String name = path.getName();

    String[] parentPath = new String[pathComponents.length - 1];
    System.arraycopy(pathComponents, 0, parentPath, 0, parentPath.length);

    TraversalResult traversalResult = traverseToInode(parentPath, options.isPersisted());
    // pathIndex is the index into pathComponents where we start filling in the path from the inode.
    int pathIndex = parentPath.length;
    if (!traversalResult.isFound()) {
      // Then the path component at errorInd k doesn't exist. If it's not recursive, we throw an
      // exception here. Otherwise we add the remaining path components to the list of components
      // to create.
      if (!options.isRecursive()) {
        final String msg = new StringBuilder().append("File ").append(path)
            .append(" creation failed. Component ")
            .append(traversalResult.getNonexistentPathIndex()).append("(")
            .append(parentPath[traversalResult.getNonexistentPathIndex()])
            .append(") does not exist").toString();
        LOG.info("FileDoesNotExistException: {}", msg);
        throw new FileDoesNotExistException(msg);
      } else {
        // We will start filling at the index of the non-existing step found by the traversal.
        pathIndex = traversalResult.getNonexistentPathIndex();
      }
    }

    if (!traversalResult.getInode().isDirectory()) {
      throw new InvalidPathException("Could not traverse to parent directory of path " + path
          + ". Component " + pathComponents[pathIndex - 1] + " is not a directory.");
    }
    InodeDirectory currentInodeDirectory = (InodeDirectory) traversalResult.getInode();
    List<Inode<?>> createdInodes = Lists.newArrayList();
    List<Inode<?>> modifiedInodes = Lists.newArrayList();
    // Directory persistence will not happen until the end of this method.
    List<Inode<?>> toPersistDirectories = Lists.newArrayList(traversalResult.getNonPersisted());
    if (pathIndex < parentPath.length || currentInodeDirectory.getChild(name) == null) {
      // (1) There are components in parent paths that need to be created. Or
      // (2) The last component of the path needs to be created.
      // In these two cases, the last traversed Inode will be modified.
      modifiedInodes.add(currentInodeDirectory);
    }

    // Fill in the directories that were missing.
    for (int k = pathIndex; k < parentPath.length; k++) {
      Inode<?> dir =
          new InodeDirectory(mDirectoryIdGenerator.getNewDirectoryId()).setName(pathComponents[k])
              .setParentId(currentInodeDirectory.getId()).setPersistenceState(
              options.isPersisted() ? PersistenceState.PERSISTED : PersistenceState.NOT_PERSISTED)
              .setPermissionStatus(options.getPermissionStatus());
      dir.setPinned(currentInodeDirectory.isPinned());
      currentInodeDirectory.addChild(dir);
      currentInodeDirectory.setLastModificationTimeMs(options.getOperationTimeMs());
      if (options.isPersisted()) {
        toPersistDirectories.add(dir);
      }
      createdInodes.add(dir);
      mInodes.add(dir);
      currentInodeDirectory = (InodeDirectory) dir;
    }

    // Create the final path component. First we need to make sure that there isn't already a file
    // here with that name. If there is an existing file that is a directory and we're creating a
    // directory, update persistence property of the directories if needed, otherwise, throw
    // FileAlreadyExistsException unless options.allowExists is true.
    Inode<?> lastInode = currentInodeDirectory.getChild(name);
    if (lastInode != null) {
      if (lastInode.isDirectory() && options instanceof CreateDirectoryOptions && !lastInode
          .isPersisted() && options.isPersisted()) {
        // The final path component already exists and is not persisted, so it should be added
        // to the non-persisted Inodes of traversalResult.
        traversalResult.getNonPersisted().add(lastInode);
        toPersistDirectories.add(lastInode);
      } else if (!lastInode.isDirectory() || !(options instanceof CreateDirectoryOptions
          && ((CreateDirectoryOptions) options).isAllowExists())) {
        LOG.info(ExceptionMessage.FILE_ALREADY_EXISTS.getMessage(path));
        throw new FileAlreadyExistsException(ExceptionMessage.FILE_ALREADY_EXISTS.getMessage(path));
      }
    } else {
      if (options instanceof CreateDirectoryOptions) {
        CreateDirectoryOptions directoryOptions = (CreateDirectoryOptions) options;
        lastInode = new InodeDirectory(mDirectoryIdGenerator.getNewDirectoryId()).setName(name)
            .setParentId(currentInodeDirectory.getId())
            .setPermissionStatus(directoryOptions.getPermissionStatus())
            .setMountPoint(directoryOptions.isMountPoint());
        if (directoryOptions.isPersisted()) {
          toPersistDirectories.add(lastInode);
        }
      }
      if (options instanceof CreateFileOptions) {
        CreateFileOptions fileOptions = (CreateFileOptions) options;
        lastInode = new InodeFile(mContainerIdGenerator.getNewContainerId())
            .setBlockSizeBytes(fileOptions.getBlockSizeBytes()).setTtl(fileOptions.getTtl())
            .setName(name).setParentId(currentInodeDirectory.getId()).setPersistenceState(
                fileOptions.isPersisted() ? PersistenceState.PERSISTED :
                    PersistenceState.NOT_PERSISTED)
            .setPermissionStatus(fileOptions.getPermissionStatus());
        if (currentInodeDirectory.isPinned()) {
          // Update set of pinned file ids.
          mPinnedInodeFileIds.add(lastInode.getId());
        }
      }
      lastInode.setPinned(currentInodeDirectory.isPinned());

      createdInodes.add(lastInode);
      mInodes.add(lastInode);
      currentInodeDirectory.addChild(lastInode);
      currentInodeDirectory.setLastModificationTimeMs(options.getOperationTimeMs());
    }

    if (toPersistDirectories.size() > 0) {
      Inode<?> lastToPersistInode = toPersistDirectories.get(toPersistDirectories.size() - 1);
      String ufsPath = mMountTable.resolve(getPath(lastToPersistInode)).toString();
      UnderFileSystem ufs = UnderFileSystem.get(ufsPath, MasterContext.getConf());
      // Persists only the last directory, recursively creating necessary parent directories. Even
      // if the directory already exists in the ufs, we mark it as persisted.
      if (ufs.exists(ufsPath) || ufs.mkdirs(ufsPath, true)) {
        for (Inode<?> inode : toPersistDirectories) {
          inode.setPersistenceState(PersistenceState.PERSISTED);
        }
      }
    }

    LOG.debug("createFile: File Created: {} parent: ", lastInode, currentInodeDirectory);
    return new CreatePathResult(modifiedInodes, createdInodes, traversalResult.getNonPersisted());
  }

  /**
   * Reinitializes the block size and TTL of an existing open file.
   *
   * @param path the path to the file
   * @param blockSizeBytes the new block size
   * @param ttl the ttl
   * @return the file id
   * @throws InvalidPathException if the path is invalid
   * @throws FileDoesNotExistException if the path does not exist
   */
  public long reinitializeFile(AlluxioURI path, long blockSizeBytes, long ttl)
      throws InvalidPathException, FileDoesNotExistException {
    InodeFile file = (InodeFile) getInodeByPath(path);
    file.setBlockSizeBytes(blockSizeBytes);
    file.setTtl(ttl);
    return file.getId();
  }

  /**
   * Returns a list of all descendants of a particular {@link InodeDirectory}. Any directory inode
   * precedes its descendants in the list.
   *
   * @param inodeDirectory the root {@link InodeDirectory} to retrieve all descendants from
   * @return a list of all descendants
   */
  public List<Inode<?>> getInodeChildrenRecursive(InodeDirectory inodeDirectory) {
    List<Inode<?>> ret = new ArrayList<Inode<?>>();
    for (Inode<?> i : inodeDirectory.getChildren()) {
      ret.add(i);
      if (i.isDirectory()) {
        ret.addAll(getInodeChildrenRecursive((InodeDirectory) i));
      }
    }
    return ret;
  }

  /**
   * Deletes a single inode from the inode tree by removing it from the parent inode.
   *
   * @param inode The {@link Inode} to delete
   * @param opTimeMs The operation time
   * @throws FileDoesNotExistException if the Inode cannot be retrieved
   */
  public void deleteInode(Inode<?> inode, long opTimeMs) throws FileDoesNotExistException {
    InodeDirectory parent = (InodeDirectory) getInodeById(inode.getParentId());
    parent.removeChild(inode);
    parent.setLastModificationTimeMs(opTimeMs);

    mInodes.remove(inode);
    mPinnedInodeFileIds.remove(inode.getId());
    inode.setDeleted(true);
  }

  /**
   * Deletes a single inode from the inode tree by removing it from the parent inode.
   *
   * @param inode The {@link Inode} to delete
   * @throws FileDoesNotExistException if the Inode cannot be retrieved
   */
  public void deleteInode(Inode<?> inode) throws FileDoesNotExistException {
    deleteInode(inode, System.currentTimeMillis());
  }

  /**
   * Sets the pinned state of an inode. If the inode is a directory, the pinned state will be set
   * recursively.
   *
   * @param inode the {@link Inode} to set the pinned state for
   * @param pinned the pinned state to set for the inode (and possible descendants)
   * @param opTimeMs the operation time
   */
  public void setPinned(Inode<?> inode, boolean pinned, long opTimeMs) {
    inode.setPinned(pinned);
    inode.setLastModificationTimeMs(opTimeMs);

    if (inode.isFile()) {
      if (inode.isPinned()) {
        mPinnedInodeFileIds.add(inode.getId());
      } else {
        mPinnedInodeFileIds.remove(inode.getId());
      }
    } else {
      assert inode instanceof InodeDirectory;
      // inode is a directory. Set the pinned state for all children.
      for (Inode<?> child : ((InodeDirectory) inode).getChildren()) {
        setPinned(child, pinned, opTimeMs);
      }
    }
  }

  /**
   * Sets the pinned state of an inode. If the inode is a directory, the pinned state will be set
   * recursively.
   *
   * @param inode the {@link Inode} to set the pinned state for
   * @param pinned the pinned state to set for the inode (and possible descendants)
   */
  public void setPinned(Inode<?> inode, boolean pinned) {
    setPinned(inode, pinned, System.currentTimeMillis());
  }

  /**
   * @return the set of file ids which are pinned
   */
  public Set<Long> getPinIdSet() {
    return Sets.newHashSet(mPinnedInodeFileIds);
  }

  /**
   * @param fileId the file id to check
   * @return true if the given file id is the root id
   */
  public boolean isRootId(long fileId) {
    Preconditions.checkNotNull(mRoot, PreconditionMessage.INODE_TREE_UNINITIALIZED_IS_ROOT_ID);
    return fileId == mRoot.getId();
  }

  @Override
  public void streamToJournalCheckpoint(JournalOutputStream outputStream) throws IOException {
    // Write tree via breadth-first traversal, so that during deserialization, it may be more
    // efficient than depth-first during deserialization due to parent directory's locality.
    Queue<Inode<?>> inodes = new LinkedList<Inode<?>>();
    inodes.add(mRoot);
    while (!inodes.isEmpty()) {
      Inode<?> inode = inodes.poll();
      outputStream.writeEntry(inode.toJournalEntry());
      if (inode.isDirectory()) {
        inodes.addAll(((InodeDirectory) inode).getChildren());
      }
    }
  }

  /**
   * Adds the inode represented by the entry parameter into the inode tree. If the inode entry
   * represents the root inode, the tree is "reset", and all state is cleared.
   *
   * @param entry the journal entry representing an inode
   */
  public void addInodeFromJournal(JournalEntry entry) {
    Message innerEntry = JournalProtoUtils.unwrap(entry);
    if (innerEntry instanceof InodeFileEntry) {
      InodeFile file = InodeFile.fromJournalEntry((InodeFileEntry) innerEntry);
      addInodeFromJournalInternal(file);
    } else if (innerEntry instanceof InodeDirectoryEntry) {
      InodeDirectory directory = InodeDirectory.fromJournalEntry((InodeDirectoryEntry) innerEntry);

      if (directory.getName().equals(ROOT_INODE_NAME)) {
        // This is the root inode. Clear all the state, and set the root.
        mInodes.clear();
        mPinnedInodeFileIds.clear();
        mRoot = directory;
        mCachedInode = mRoot;
        mInodes.add(mRoot);
      } else {
        addInodeFromJournalInternal(directory);
      }
    } else {
      LOG.error("Unexpected InodeEntry journal entry: {}", entry);
    }
  }

  /**
   * Adds a given inode into the inode tree, by adding the inode to its parent. Also updates the
   * appropriate inode indexes.
   *
   * @param inode the inode to add to the inode tree
   */
  private void addInodeFromJournalInternal(Inode<?> inode) {
    InodeDirectory parentDirectory = mCachedInode;
    if (inode.getParentId() != mCachedInode.getId()) {
      parentDirectory =
          (InodeDirectory) mInodes.getFirstByField(mIdIndex, inode.getParentId());
      mCachedInode = parentDirectory;
    }
    parentDirectory.addChild(inode);
    mInodes.add(inode);
    // Update indexes.
    if (inode.isFile() && inode.isPinned()) {
      mPinnedInodeFileIds.add(inode.getId());
    }
  }

  @Override
  public int hashCode() {
    return Objects.hashCode(mRoot, mIdIndex, mInodes, mPinnedInodeFileIds, mContainerIdGenerator,
        mDirectoryIdGenerator, mCachedInode);
  }

  @Override
  public boolean equals(Object o) {
    if (this == o) {
      return true;
    }
    if (!(o instanceof InodeTree)) {
      return false;
    }
    InodeTree that = (InodeTree) o;
    return Objects.equal(mRoot, that.mRoot)
        && Objects.equal(mIdIndex, that.mIdIndex)
        && Objects.equal(mInodes, that.mInodes)
        && Objects.equal(mPinnedInodeFileIds, that.mPinnedInodeFileIds)
        && Objects.equal(mContainerIdGenerator, that.mContainerIdGenerator)
        && Objects.equal(mDirectoryIdGenerator, that.mDirectoryIdGenerator)
        && Objects.equal(mCachedInode, that.mCachedInode);
  }

  private TraversalResult traverseToInode(String[] pathComponents, boolean collectNonPersisted)
      throws InvalidPathException {
    List<Inode<?>> nonPersistedInodes = Lists.newArrayList();
    List<Inode<?>> inodes = Lists.newArrayList();

    if (pathComponents == null) {
      throw new InvalidPathException("passed-in pathComponents is null");
    } else if (pathComponents.length == 0) {
      throw new InvalidPathException("passed-in pathComponents is empty");
    } else if (pathComponents.length == 1) {
      if (pathComponents[0].equals("")) {
        inodes.add(mRoot);
        return TraversalResult.createFoundResult(mRoot, nonPersistedInodes, inodes);
      } else {
        throw new InvalidPathException("File name starts with " + pathComponents[0]);
      }
    }

    Inode<?> current = mRoot;
    inodes.add(current);

    // iterate from 1, because 0 is root and it's already added
    for (int i = 1; i < pathComponents.length; i++) {
      Inode<?> next = ((InodeDirectory) current).getChild(pathComponents[i]);
      if (next == null) {
        // The user might want to create the nonexistent directories, so return the traversal result
        // current inode with the last Inode taken, and the index of the first path component that
        // couldn't be found.
        return TraversalResult.createNotFoundResult(current, i, nonPersistedInodes, inodes);
      } else if (next.isFile()) {
        // The inode can't have any children. If this is the last path component, we're good.
        // Otherwise, we can't traverse further, so we clean up and throw an exception.
        if (i == pathComponents.length - 1) {
          inodes.add(next);
          return TraversalResult.createFoundResult(next, nonPersistedInodes, inodes);
        } else {
          throw new InvalidPathException(
              "Traversal failed. Component " + i + "(" + next.getName() + ") is a file");
        }
      } else {
        inodes.add(next);
        if (!next.isPersisted() && collectNonPersisted) {
          // next is a directory and not persisted
          nonPersistedInodes.add(next);
        }
        current = next;
      }
    }
    return TraversalResult.createFoundResult(current, nonPersistedInodes, inodes);
  }

  private static final class TraversalResult {
    private final boolean mFound;
    /**
     * When the path is not found in a traversal, the index of the first path component that
     * couldn't be found.
     */
    private final int mNonexistentIndex;
    /**
     * The found inode when the traversal succeeds; otherwise the last path component navigated.
     */
    private final Inode<?> mInode;

    /**
     * The list of non-persisted inodes encountered during the traversal.
     */
    private final List<Inode<?>> mNonPersisted;

    /**
     * The list of all inodes encountered during the traversal.
     */
    private final List<Inode<?>> mInodes;

    static TraversalResult createFoundResult(Inode<?> inode, List<Inode<?>> nonPersisted,
        List<Inode<?>> inodes) {
      return new TraversalResult(true, -1, inode, nonPersisted, inodes);
    }

    static TraversalResult createNotFoundResult(Inode<?> inode, int index,
        List<Inode<?>> nonPersisted, List<Inode<?>> inodes) {
      return new TraversalResult(false, index, inode, nonPersisted, inodes);
    }

    private TraversalResult(boolean found, int index, Inode<?> inode, List<Inode<?>> nonPersisted,
        List<Inode<?>> inodes) {
      mFound = found;
      mNonexistentIndex = index;
      mInode = inode;
      mNonPersisted = nonPersisted;
      mInodes = inodes;
    }

    boolean isFound() {
      return mFound;
    }

    int getNonexistentPathIndex() {
      if (mFound) {
        throw new UnsupportedOperationException("The traversal is successful");
      }
      return mNonexistentIndex;
    }

    Inode<?> getInode() {
      return mInode;
    }

    /**
     * @return the list of non-persisted inodes encountered during the traversal
     */
    List<Inode<?>> getNonPersisted() {
      return mNonPersisted;
    }

    /**
     * @return the list of all inodes encountered during the traversal
     */
    List<Inode<?>> getInodes() {
      return mInodes;
    }
  }

  /**
   * Represents the results of creating a path in the inode tree. This keeps track of inodes which
   * were modified, and inodes which were newly created during the path creation.
   *
   * In particular, a {@link CreatePathResult} consists of an ordered list of modified inodes and an
   * ordered list of created inodes. Appending the latter to the former produces a list of inodes
   * starting with the root inode and ending in the inode corresponding to the created path.
   */
  public static final class CreatePathResult {
    private final List<Inode<?>> mModified;
    private final List<Inode<?>> mCreated;
    private final List<Inode<?>> mPersisted;

    /**
     * Constructs the results of modified and created inodes when creating a path.
     *
     * @param modified a list of modified inodes
     * @param created a list of created inodes
     */
    CreatePathResult(List<Inode<?>> modified, List<Inode<?>> created, List<Inode<?>> persisted) {
      mModified = Preconditions.checkNotNull(modified);
      mCreated = Preconditions.checkNotNull(created);
      mPersisted = Preconditions.checkNotNull(persisted);
    }

    /**
     * @return the list of inodes modified during path creation
     */
    public List<Inode<?>> getModified() {
      return mModified;
    }

    /**
     * @return the list of inodes created during path creation
     */
    public List<Inode<?>> getCreated() {
      return mCreated;
    }

    /**
     * @return the list of existing inodes that were persisted during path creation
     */
    public List<Inode<?>> getPersisted() {
      return mPersisted;
    }
  }
}<|MERGE_RESOLUTION|>--- conflicted
+++ resolved
@@ -188,12 +188,8 @@
    * @throws InvalidPathException if the path is invalid
    * @throws FileDoesNotExistException if the path does not exist
    */
-<<<<<<< HEAD
-  public Inode getInodeByPath(AlluxioURI path)
+  public Inode<?> getInodeByPath(AlluxioURI path)
       throws InvalidPathException, FileDoesNotExistException {
-=======
-  public Inode<?> getInodeByPath(AlluxioURI path) throws InvalidPathException {
->>>>>>> 80c47f6d
     TraversalResult traversalResult =
         traverseToInode(PathUtils.getPathComponents(path.toString()), false);
     if (!traversalResult.isFound()) {
