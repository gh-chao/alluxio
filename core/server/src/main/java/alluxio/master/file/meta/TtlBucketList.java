/*
 * The Alluxio Open Foundation licenses this work under the Apache License, version 2.0
 * (the "License"). You may not use this work except in compliance with the License, which is
 * available at www.apache.org/licenses/LICENSE-2.0
 *
 * This software is distributed on an "AS IS" basis, WITHOUT WARRANTIES OR CONDITIONS OF ANY KIND,
 * either express or implied, as more fully set forth in the License.
 *
 * See the NOTICE file distributed with this work for information regarding copyright ownership.
 */

package alluxio.master.file.meta;

import alluxio.Constants;

import java.util.Set;
import java.util.concurrent.ConcurrentSkipListSet;

import javax.annotation.concurrent.ThreadSafe;

/**
 * A list of non-empty {@link TtlBucket}s sorted by ttl interval start time of each bucket.
 * <p>
 * Two adjacent buckets may not have adjacent intervals since there may be no inodes with ttl value
 * in the skipped intervals.
 */
@ThreadSafe
public final class TtlBucketList {
  /**
   * List of buckets sorted by interval start time. SkipList is used for O(logn) insertion and
   * retrieval, see {@link ConcurrentSkipListSet}.
   */
  private final ConcurrentSkipListSet<TtlBucket> mBucketList;

  /**
   * Creates a new list of {@link TtlBucket}s.
   */
  public TtlBucketList() {
    mBucketList = new ConcurrentSkipListSet<>();
  }

  /**
   * Gets the bucket in the list that contains the inode.
   *
<<<<<<< HEAD
   * @param inode the file to be contained
   * @return the bucket containing the file, or null if no such bucket exists
   */
  private TtlBucket getBucketContaining(Inode<?> inode) {
    if (inode.getTtl() == Constants.NO_TTL) {
      // no bucket will contain a file with NO_TTL.
=======
   * @param inode the inode to be contained
   * @return the bucket containing the inode, or null if no such bucket exists
   */
  private TtlBucket getBucketContaining(Inode<?> inode) {
    if (inode.getTtl() == Constants.NO_TTL) {
      // no bucket will contain a inode with NO_TTL.
>>>>>>> 67e8ccce
      return null;
    }

    long ttlEndTimeMs = inode.getCreationTimeMs() + inode.getTtl();
<<<<<<< HEAD
    // Gets the last bucket with interval start time less than or equal to the file's life end
=======
    // Gets the last bucket with interval start time less than or equal to the inode's life end
>>>>>>> 67e8ccce
    // time.
    TtlBucket bucket = mBucketList.floor(new TtlBucket(ttlEndTimeMs));
    if (bucket == null || bucket.getTtlIntervalEndTimeMs() < ttlEndTimeMs
        || (bucket.getTtlIntervalEndTimeMs() == ttlEndTimeMs
            && TtlBucket.getTtlIntervalMs() != 0)) {
      // 1. There is no bucket in the list, or
      // 2. All buckets' interval start time is larger than the inode's life end time, or
      // 3. No bucket actually contains ttlEndTimeMs in its interval.
      return null;
    }

    return bucket;
  }

  /**
   * Inserts an {@link Inode} to the appropriate bucket where its ttl end time lies in the
   * bucket's interval, if no appropriate bucket exists, a new bucket will be created to contain
   * this inode, if ttl value is {@link Constants#NO_TTL}, the inode won't be inserted to any buckets
   * and nothing will happen.
   *
<<<<<<< HEAD
   * @param inode the file to be inserted
=======
   * @param inode the inode to be inserted
>>>>>>> 67e8ccce
   */
  public void insert(Inode<?> inode) {
    if (inode.getTtl() == Constants.NO_TTL) {
      return;
    }

    TtlBucket bucket = getBucketContaining(inode);
    if (bucket == null) {
      long ttlEndTimeMs = inode.getCreationTimeMs() + inode.getTtl();
<<<<<<< HEAD
      // No bucket contains the file, so a new bucket should be added with an appropriate interval
=======
      // No bucket contains the inode, so a new bucket should be added with an appropriate interval
>>>>>>> 67e8ccce
      // start. Assume the list of buckets have continuous intervals, and the first interval starts
      // at 0, then ttlEndTimeMs should be in number (ttlEndTimeMs / interval) interval, so the
      // start time of this interval should be (ttlEndTimeMs / interval) * interval.
      long interval = TtlBucket.getTtlIntervalMs();
      bucket = new TtlBucket(interval == 0 ? ttlEndTimeMs : ttlEndTimeMs / interval * interval);
      mBucketList.add(bucket);
    }
    bucket.addInode(inode);
  }

  /**
   * Removes a inode from the bucket containing it if the inode is in one of the buckets, otherwise,
   * do nothing.
   *
   * <p>
   * Assume that no inode in the buckets has ttl value that equals {@link Constants#NO_TTL}.
   * If a inode with valid ttl value is inserted to the buckets and its ttl value is going to be set
   * to {@link Constants#NO_TTL} later, be sure to remove the inode from the buckets first.
   *
<<<<<<< HEAD
   * @param inode the file to be removed
=======
   * @param inode the inode to be removed
>>>>>>> 67e8ccce
   */
  public void remove(Inode<?> inode) {
    TtlBucket bucket = getBucketContaining(inode);
    if (bucket != null) {
      bucket.removeInode(inode);
    }
  }

  /**
   * Retrieves buckets whose ttl interval has expired before the specified time, that is, the
   * bucket's interval start time should be less than or equal to (specified time - ttl interval).
   * The returned set is backed by the internal set.
   *
   * @param time the expiration time
   * @return a set of expired buckets or an empty set if no buckets have expired
   */
  public Set<TtlBucket> getExpiredBuckets(long time) {
    return mBucketList.headSet(new TtlBucket(time - TtlBucket.getTtlIntervalMs()), true);
  }

  /**
   * Removes all buckets in the set.
   *
   * @param buckets a set of buckets to be removed
   */
  public void removeBuckets(Set<TtlBucket> buckets) {
    mBucketList.removeAll(buckets);
  }
}<|MERGE_RESOLUTION|>--- conflicted
+++ resolved
@@ -42,30 +42,17 @@
   /**
    * Gets the bucket in the list that contains the inode.
    *
-<<<<<<< HEAD
-   * @param inode the file to be contained
-   * @return the bucket containing the file, or null if no such bucket exists
-   */
-  private TtlBucket getBucketContaining(Inode<?> inode) {
-    if (inode.getTtl() == Constants.NO_TTL) {
-      // no bucket will contain a file with NO_TTL.
-=======
    * @param inode the inode to be contained
    * @return the bucket containing the inode, or null if no such bucket exists
    */
   private TtlBucket getBucketContaining(Inode<?> inode) {
     if (inode.getTtl() == Constants.NO_TTL) {
       // no bucket will contain a inode with NO_TTL.
->>>>>>> 67e8ccce
       return null;
     }
 
     long ttlEndTimeMs = inode.getCreationTimeMs() + inode.getTtl();
-<<<<<<< HEAD
-    // Gets the last bucket with interval start time less than or equal to the file's life end
-=======
     // Gets the last bucket with interval start time less than or equal to the inode's life end
->>>>>>> 67e8ccce
     // time.
     TtlBucket bucket = mBucketList.floor(new TtlBucket(ttlEndTimeMs));
     if (bucket == null || bucket.getTtlIntervalEndTimeMs() < ttlEndTimeMs
@@ -86,11 +73,7 @@
    * this inode, if ttl value is {@link Constants#NO_TTL}, the inode won't be inserted to any buckets
    * and nothing will happen.
    *
-<<<<<<< HEAD
-   * @param inode the file to be inserted
-=======
    * @param inode the inode to be inserted
->>>>>>> 67e8ccce
    */
   public void insert(Inode<?> inode) {
     if (inode.getTtl() == Constants.NO_TTL) {
@@ -100,11 +83,7 @@
     TtlBucket bucket = getBucketContaining(inode);
     if (bucket == null) {
       long ttlEndTimeMs = inode.getCreationTimeMs() + inode.getTtl();
-<<<<<<< HEAD
-      // No bucket contains the file, so a new bucket should be added with an appropriate interval
-=======
       // No bucket contains the inode, so a new bucket should be added with an appropriate interval
->>>>>>> 67e8ccce
       // start. Assume the list of buckets have continuous intervals, and the first interval starts
       // at 0, then ttlEndTimeMs should be in number (ttlEndTimeMs / interval) interval, so the
       // start time of this interval should be (ttlEndTimeMs / interval) * interval.
@@ -124,11 +103,7 @@
    * If a inode with valid ttl value is inserted to the buckets and its ttl value is going to be set
    * to {@link Constants#NO_TTL} later, be sure to remove the inode from the buckets first.
    *
-<<<<<<< HEAD
-   * @param inode the file to be removed
-=======
    * @param inode the inode to be removed
->>>>>>> 67e8ccce
    */
   public void remove(Inode<?> inode) {
     TtlBucket bucket = getBucketContaining(inode);
