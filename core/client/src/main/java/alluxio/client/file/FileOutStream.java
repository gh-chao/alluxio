/*
 * The Alluxio Open Foundation licenses this work under the Apache License, version 2.0
 * (the "License"). You may not use this work except in compliance with the License, which is
 * available at www.apache.org/licenses/LICENSE-2.0
 *
 * This software is distributed on an "AS IS" basis, WITHOUT WARRANTIES OR CONDITIONS OF ANY KIND,
 * either express or implied, as more fully set forth in the License.
 *
 * See the NOTICE file distributed with this work for information regarding copyright ownership.
 */

package alluxio.client.file;

import alluxio.AlluxioURI;
import alluxio.Configuration;
import alluxio.Constants;
import alluxio.PropertyKey;
import alluxio.annotation.PublicApi;
import alluxio.client.AbstractOutStream;
import alluxio.client.AlluxioStorageType;
import alluxio.client.UnderStorageType;
import alluxio.client.block.BufferedBlockOutStream;
import alluxio.client.file.options.CancelUfsFileOptions;
import alluxio.client.file.options.CompleteFileOptions;
import alluxio.client.file.options.CompleteUfsFileOptions;
import alluxio.client.file.options.CreateUfsFileOptions;
import alluxio.client.file.options.OutStreamOptions;
import alluxio.exception.AlluxioException;
import alluxio.exception.ExceptionMessage;
import alluxio.exception.PreconditionMessage;
import alluxio.metrics.MetricsSystem;
import alluxio.resource.CloseableResource;
import alluxio.security.authorization.Permission;
import alluxio.underfs.UnderFileSystem;
import alluxio.underfs.options.CreateOptions;

import com.codahale.metrics.Counter;
import com.google.common.base.Preconditions;
import com.google.common.base.Throwables;
import com.google.common.io.Closer;
import org.slf4j.Logger;
import org.slf4j.LoggerFactory;

import java.io.IOException;
import java.io.OutputStream;
import java.util.LinkedList;
import java.util.List;

import javax.annotation.concurrent.NotThreadSafe;
import javax.annotation.concurrent.ThreadSafe;

/**
 * Provides a streaming API to write a file. This class wraps the BlockOutStreams for each of the
 * blocks in the file and abstracts the switching between streams. The backing streams can write to
 * Alluxio space in the local machine or remote machines. If the {@link UnderStorageType} is
 * {@link UnderStorageType#SYNC_PERSIST}, another stream will write the data to the under storage
 * system.
 */
@PublicApi
@NotThreadSafe
public class FileOutStream extends AbstractOutStream {
  private static final Logger LOG = LoggerFactory.getLogger(Constants.LOGGER_TYPE);

  /** Used to manage closeable resources. */
  private final Closer mCloser;
  private final long mBlockSize;
  private final AlluxioStorageType mAlluxioStorageType;
  private final UnderStorageType mUnderStorageType;
  private final FileSystemContext mContext;
  private final UnderFileSystemFileOutStream.Factory mUnderOutStreamFactory;
  private final OutputStream mUnderStorageOutputStream;
  private final OutStreamOptions mOptions;
  /** Whether this stream should delegate operations to the ufs to a worker. */
  private final boolean mUfsDelegation;
  /** The client to a file system worker, null if mUfsDelegation is false. */
  private final FileSystemWorkerClient mFileSystemWorkerClient;
  /** The worker file id for the ufs file, null if mUfsDelegation is false. */
  private final Long mUfsFileId;

  private String mUfsPath;

  private boolean mCanceled;
  private boolean mClosed;
  private boolean mShouldCacheCurrentBlock;
  private BufferedBlockOutStream mCurrentBlockOutStream;
  private List<BufferedBlockOutStream> mPreviousBlockOutStreams;

  protected final AlluxioURI mUri;

  /**
   * Creates a new file output stream.
   *
   * @param path the file path
   * @param options the client options
   * @throws IOException if an I/O error occurs
   */
  public FileOutStream(AlluxioURI path, OutStreamOptions options) throws IOException {
    this(path, options, FileSystemContext.INSTANCE, UnderFileSystemFileOutStream.Factory.get());
  }

  /**
   * Creates a new file output stream.
   *
   * @param path the file path
   * @param options the client options
   * @param context the file system context
   * @param underOutStreamFactory a factory for creating any necessary under storage out streams
   * @throws IOException if an I/O error occurs
   */
  public FileOutStream(AlluxioURI path, OutStreamOptions options, FileSystemContext context,
      UnderFileSystemFileOutStream.Factory underOutStreamFactory) throws IOException {
    mCloser = Closer.create();
    mUri = Preconditions.checkNotNull(path);
    mBlockSize = options.getBlockSizeBytes();
    mAlluxioStorageType = options.getAlluxioStorageType();
    mUnderStorageType = options.getUnderStorageType();
    mOptions = options;
    mContext = context;
    mUnderOutStreamFactory = underOutStreamFactory;
    mPreviousBlockOutStreams = new LinkedList<>();
    mUfsDelegation = Configuration.getBoolean(PropertyKey.USER_UFS_DELEGATION_ENABLED);
<<<<<<< HEAD
    if (mUnderStorageType.isSyncPersist()) {
      // Get the ufs path from the master.
      FileSystemMasterClient client = mContext.acquireMasterClient();
      try {
        mUfsPath = client.getStatus(mUri).getUfsPath();
      } catch (AlluxioException e) {
        throw new IOException(e);
      } finally {
        mContext.releaseMasterClient(client);
      }
      if (mUfsDelegation) {
        mFileSystemWorkerClient = mContext.createWorkerClient();
        try {
          Permission perm = options.getPermission();
          mUfsFileId =
              mFileSystemWorkerClient.createUfsFile(new AlluxioURI(mUfsPath),
                  CreateUfsFileOptions.defaults().setPermission(perm));
          mUnderStorageOutputStream = mUnderOutStreamFactory
              .create(mFileSystemWorkerClient.getWorkerDataServerAddress(), mUfsFileId);
        } catch (AlluxioException e) {
          mFileSystemWorkerClient.close();
          throw new IOException(e);
        } catch (IOException e) {
          mFileSystemWorkerClient.close();
          throw e;
        }
      } else {
        UnderFileSystem ufs = UnderFileSystem.get(mUfsPath);
        CreateOptions createOptions = new CreateOptions().setPermission(options.getPermission());
        mUnderStorageOutputStream = ufs.create(mUfsPath, createOptions);

        // Set delegation related vars to null as we are not using worker delegation for ufs ops
        mFileSystemWorkerClient = null;
        mUfsFileId = null;
      }
    } else {
=======
    mClosed = false;
    mCanceled = false;
    mShouldCacheCurrentBlock = mAlluxioStorageType.isStore();
    mBytesWritten = 0;
    if (!mUnderStorageType.isSyncPersist()) {
>>>>>>> 8a382c5c
      mUfsPath = null;
      mUnderStorageOutputStream = null;
      mFileSystemWorkerClient = null;
      mUfsFileId = null;
    } else {
      try {
        // Get the ufs path from the master.
        try (CloseableResource<FileSystemMasterClient> client = mContext
            .acquireMasterClientResource()) {
          mUfsPath = client.get().getStatus(mUri).getUfsPath();
        }
        if (mUfsDelegation) {
          mFileSystemWorkerClient = mCloser.register(mContext.createWorkerClient());
          Permission perm = options.getPermission();
          mUfsFileId = mFileSystemWorkerClient.createUfsFile(new AlluxioURI(mUfsPath),
              CreateUfsFileOptions.defaults().setPermission(perm));
          mUnderStorageOutputStream = mCloser.register(mUnderOutStreamFactory
              .create(mFileSystemWorkerClient.getWorkerDataServerAddress(), mUfsFileId));
        } else {
          String tmpPath = PathUtils.temporaryFileName(mNonce, mUfsPath);
          UnderFileSystem ufs = UnderFileSystem.get(tmpPath);
          // TODO(jiri): Implement collection of temporary files left behind by dead clients.
          CreateOptions createOptions = new CreateOptions().setPermission(options.getPermission());
          mUnderStorageOutputStream = mCloser.register(ufs.create(tmpPath, createOptions));

          // Set delegation related vars to null as we are not using worker delegation for ufs ops
          mFileSystemWorkerClient = null;
          mUfsFileId = null;
        }
      } catch (AlluxioException | IOException e) {
        mCloser.close();
        Throwables.propagateIfInstanceOf(e, IOException.class);
        throw new IOException(e);
      }
    }
  }

  @Override
  public void cancel() throws IOException {
    mCanceled = true;
    close();
  }

  @Override
  public void close() throws IOException {
    if (mClosed) {
      return;
    }
    try {
      if (mCurrentBlockOutStream != null) {
        mPreviousBlockOutStreams.add(mCurrentBlockOutStream);
      }

      CompleteFileOptions options = CompleteFileOptions.defaults();
      if (mUnderStorageType.isSyncPersist()) {
        if (mUfsDelegation) {
          mUnderStorageOutputStream.close();
          if (mCanceled) {
            mFileSystemWorkerClient.cancelUfsFile(mUfsFileId, CancelUfsFileOptions.defaults());
          } else {
            long len = mFileSystemWorkerClient
                .completeUfsFile(mUfsFileId, CompleteUfsFileOptions.defaults());
            options.setUfsLength(len);
          }
<<<<<<< HEAD
        } catch (AlluxioException e) {
          throw new IOException(e);
        } finally {
          mFileSystemWorkerClient.close();
        }
      } else {
        UnderFileSystem ufs = UnderFileSystem.get(mUfsPath);
        if (mCanceled) {
          // TODO(yupeng): Handle this special case in under storage integrations.
          mUnderStorageOutputStream.close();
          ufs.delete(mUfsPath, false);
        } else {
          mUnderStorageOutputStream.flush();
          mUnderStorageOutputStream.close();
          options.setUfsLength(ufs.getFileSize(mUfsPath));
=======
        } else {
          String tmpPath = PathUtils.temporaryFileName(mNonce, mUfsPath);
          UnderFileSystem ufs = UnderFileSystem.get(tmpPath);
          if (mCanceled) {
            // TODO(yupeng): Handle this special case in under storage integrations.
            mUnderStorageOutputStream.close();
            ufs.delete(tmpPath, false);
          } else {
            mUnderStorageOutputStream.flush();
            mUnderStorageOutputStream.close();
            if (!ufs.rename(tmpPath, mUfsPath)) { // Failed to commit file
              ufs.delete(tmpPath, false);
              throw new IOException("Failed to rename " + tmpPath + " to " + mUfsPath);
            }
            options.setUfsLength(ufs.getFileSize(mUfsPath));
          }
>>>>>>> 8a382c5c
        }
      }

      if (mAlluxioStorageType.isStore()) {
        if (mCanceled) {
          for (BufferedBlockOutStream bos : mPreviousBlockOutStreams) {
            bos.cancel();
          }
        } else {
          for (BufferedBlockOutStream bos : mPreviousBlockOutStreams) {
            bos.close();
          }
        }
      }

      // Complete the file if it's ready to be completed.
      if (!mCanceled && (mUnderStorageType.isSyncPersist() || mAlluxioStorageType.isStore())) {
        try (CloseableResource<FileSystemMasterClient> masterClient = mContext
            .acquireMasterClientResource()) {
          masterClient.get().completeFile(mUri, options);
        }
      }

      if (mUnderStorageType.isAsyncPersist()) {
        scheduleAsyncPersist();
      }
    } catch (AlluxioException e) {
      throw mCloser.rethrow(new IOException(e));
    } catch (Throwable e) { // must catch Throwable
      throw mCloser.rethrow(e); // IOException will be thrown as-is
    } finally {
      mClosed = true;
      mCloser.close();
    }
  }

  @Override
  public void flush() throws IOException {
    // TODO(yupeng): Handle flush for Alluxio storage stream as well.
    if (mUnderStorageType.isSyncPersist()) {
      mUnderStorageOutputStream.flush();
    }
  }

  @Override
  public void write(int b) throws IOException {
    if (mShouldCacheCurrentBlock) {
      try {
        if (mCurrentBlockOutStream == null || mCurrentBlockOutStream.remaining() == 0) {
          getNextBlock();
        }
        mCurrentBlockOutStream.write(b);
      } catch (IOException e) {
        handleCacheWriteException(e);
      }
    }

    if (mUnderStorageType.isSyncPersist()) {
      mUnderStorageOutputStream.write(b);
      Metrics.BYTES_WRITTEN_UFS.inc();
    }
    mBytesWritten++;
  }

  @Override
  public void write(byte[] b) throws IOException {
    Preconditions.checkArgument(b != null, PreconditionMessage.ERR_WRITE_BUFFER_NULL);
    write(b, 0, b.length);
  }

  @Override
  public void write(byte[] b, int off, int len) throws IOException {
    Preconditions.checkArgument(b != null, PreconditionMessage.ERR_WRITE_BUFFER_NULL);
    Preconditions.checkArgument(off >= 0 && len >= 0 && len + off <= b.length,
        PreconditionMessage.ERR_BUFFER_STATE.toString(), b.length, off, len);

    if (mShouldCacheCurrentBlock) {
      try {
        int tLen = len;
        int tOff = off;
        while (tLen > 0) {
          if (mCurrentBlockOutStream == null || mCurrentBlockOutStream.remaining() == 0) {
            getNextBlock();
          }
          long currentBlockLeftBytes = mCurrentBlockOutStream.remaining();
          if (currentBlockLeftBytes >= tLen) {
            mCurrentBlockOutStream.write(b, tOff, tLen);
            tLen = 0;
          } else {
            mCurrentBlockOutStream.write(b, tOff, (int) currentBlockLeftBytes);
            tOff += currentBlockLeftBytes;
            tLen -= currentBlockLeftBytes;
          }
        }
      } catch (IOException e) {
        handleCacheWriteException(e);
      }
    }

    if (mUnderStorageType.isSyncPersist()) {
      mUnderStorageOutputStream.write(b, off, len);
      Metrics.BYTES_WRITTEN_UFS.inc(len);
    }
    mBytesWritten += len;
  }

  private void getNextBlock() throws IOException {
    if (mCurrentBlockOutStream != null) {
      Preconditions.checkState(mCurrentBlockOutStream.remaining() <= 0,
          PreconditionMessage.ERR_BLOCK_REMAINING);
      mPreviousBlockOutStreams.add(mCurrentBlockOutStream);
    }

    if (mAlluxioStorageType.isStore()) {
      mCurrentBlockOutStream =
          mContext.getAlluxioBlockStore().getOutStream(getNextBlockId(), mBlockSize, mOptions);
      mShouldCacheCurrentBlock = true;
    }
  }

  private long getNextBlockId() throws IOException {
    try (CloseableResource<FileSystemMasterClient> masterClient = mContext
        .acquireMasterClientResource()) {
      return masterClient.get().getNewBlockIdForFile(mUri);
    } catch (AlluxioException e) {
      throw new IOException(e);
    }
  }

  private void handleCacheWriteException(IOException e) throws IOException {
    if (!mUnderStorageType.isSyncPersist()) {
      throw new IOException(ExceptionMessage.FAILED_CACHE.getMessage(e.getMessage()), e);
    }

    LOG.warn("Failed to write into AlluxioStore, canceling write attempt.", e);
    if (mCurrentBlockOutStream != null) {
      mShouldCacheCurrentBlock = false;
      mCurrentBlockOutStream.cancel();
    }
  }

  /**
   * Schedules the async persistence of the current file.
   *
   * @throws IOException an I/O error occurs
   */
  protected void scheduleAsyncPersist() throws IOException {
    try (CloseableResource<FileSystemMasterClient> masterClient = mContext
        .acquireMasterClientResource()) {
      masterClient.get().scheduleAsyncPersist(mUri);
    } catch (AlluxioException e) {
      throw new IOException(e);
    }
  }

  /**
   * Class that contains metrics about FileOutStream.
   */
  @ThreadSafe
  private static final class Metrics {
    private static final Counter BYTES_WRITTEN_UFS = MetricsSystem.clientCounter("BytesWrittenUfs");

    private Metrics() {} // prevent instantiation
  }
}<|MERGE_RESOLUTION|>--- conflicted
+++ resolved
@@ -119,50 +119,11 @@
     mUnderOutStreamFactory = underOutStreamFactory;
     mPreviousBlockOutStreams = new LinkedList<>();
     mUfsDelegation = Configuration.getBoolean(PropertyKey.USER_UFS_DELEGATION_ENABLED);
-<<<<<<< HEAD
-    if (mUnderStorageType.isSyncPersist()) {
-      // Get the ufs path from the master.
-      FileSystemMasterClient client = mContext.acquireMasterClient();
-      try {
-        mUfsPath = client.getStatus(mUri).getUfsPath();
-      } catch (AlluxioException e) {
-        throw new IOException(e);
-      } finally {
-        mContext.releaseMasterClient(client);
-      }
-      if (mUfsDelegation) {
-        mFileSystemWorkerClient = mContext.createWorkerClient();
-        try {
-          Permission perm = options.getPermission();
-          mUfsFileId =
-              mFileSystemWorkerClient.createUfsFile(new AlluxioURI(mUfsPath),
-                  CreateUfsFileOptions.defaults().setPermission(perm));
-          mUnderStorageOutputStream = mUnderOutStreamFactory
-              .create(mFileSystemWorkerClient.getWorkerDataServerAddress(), mUfsFileId);
-        } catch (AlluxioException e) {
-          mFileSystemWorkerClient.close();
-          throw new IOException(e);
-        } catch (IOException e) {
-          mFileSystemWorkerClient.close();
-          throw e;
-        }
-      } else {
-        UnderFileSystem ufs = UnderFileSystem.get(mUfsPath);
-        CreateOptions createOptions = new CreateOptions().setPermission(options.getPermission());
-        mUnderStorageOutputStream = ufs.create(mUfsPath, createOptions);
-
-        // Set delegation related vars to null as we are not using worker delegation for ufs ops
-        mFileSystemWorkerClient = null;
-        mUfsFileId = null;
-      }
-    } else {
-=======
     mClosed = false;
     mCanceled = false;
     mShouldCacheCurrentBlock = mAlluxioStorageType.isStore();
     mBytesWritten = 0;
     if (!mUnderStorageType.isSyncPersist()) {
->>>>>>> 8a382c5c
       mUfsPath = null;
       mUnderStorageOutputStream = null;
       mFileSystemWorkerClient = null;
@@ -182,11 +143,10 @@
           mUnderStorageOutputStream = mCloser.register(mUnderOutStreamFactory
               .create(mFileSystemWorkerClient.getWorkerDataServerAddress(), mUfsFileId));
         } else {
-          String tmpPath = PathUtils.temporaryFileName(mNonce, mUfsPath);
-          UnderFileSystem ufs = UnderFileSystem.get(tmpPath);
+          UnderFileSystem ufs = UnderFileSystem.get(mUfsPath);
           // TODO(jiri): Implement collection of temporary files left behind by dead clients.
           CreateOptions createOptions = new CreateOptions().setPermission(options.getPermission());
-          mUnderStorageOutputStream = mCloser.register(ufs.create(tmpPath, createOptions));
+          mUnderStorageOutputStream = mCloser.register(ufs.create(mUfsPath, createOptions));
 
           // Set delegation related vars to null as we are not using worker delegation for ufs ops
           mFileSystemWorkerClient = null;
@@ -227,40 +187,17 @@
                 .completeUfsFile(mUfsFileId, CompleteUfsFileOptions.defaults());
             options.setUfsLength(len);
           }
-<<<<<<< HEAD
-        } catch (AlluxioException e) {
-          throw new IOException(e);
-        } finally {
-          mFileSystemWorkerClient.close();
-        }
-      } else {
-        UnderFileSystem ufs = UnderFileSystem.get(mUfsPath);
-        if (mCanceled) {
-          // TODO(yupeng): Handle this special case in under storage integrations.
-          mUnderStorageOutputStream.close();
-          ufs.delete(mUfsPath, false);
         } else {
-          mUnderStorageOutputStream.flush();
-          mUnderStorageOutputStream.close();
-          options.setUfsLength(ufs.getFileSize(mUfsPath));
-=======
-        } else {
-          String tmpPath = PathUtils.temporaryFileName(mNonce, mUfsPath);
-          UnderFileSystem ufs = UnderFileSystem.get(tmpPath);
+          UnderFileSystem ufs = UnderFileSystem.get(mUfsPath);
           if (mCanceled) {
             // TODO(yupeng): Handle this special case in under storage integrations.
             mUnderStorageOutputStream.close();
-            ufs.delete(tmpPath, false);
+            ufs.delete(mUfsPath, false);
           } else {
             mUnderStorageOutputStream.flush();
             mUnderStorageOutputStream.close();
-            if (!ufs.rename(tmpPath, mUfsPath)) { // Failed to commit file
-              ufs.delete(tmpPath, false);
-              throw new IOException("Failed to rename " + tmpPath + " to " + mUfsPath);
-            }
             options.setUfsLength(ufs.getFileSize(mUfsPath));
           }
->>>>>>> 8a382c5c
         }
       }
 
