/*
 * The Alluxio Open Foundation licenses this work under the Apache License, version 2.0
 * (the "License"). You may not use this work except in compliance with the License, which is
 * available at www.apache.org/licenses/LICENSE-2.0
 *
 * This software is distributed on an "AS IS" basis, WITHOUT WARRANTIES OR CONDITIONS OF ANY KIND,
 * either express or implied, as more fully set forth in the License.
 *
 * See the NOTICE file distributed with this work for information regarding copyright ownership.
 */

package alluxio.client.file;

import alluxio.AlluxioURI;
import alluxio.Configuration;
import alluxio.Constants;
import alluxio.PropertyKey;
import alluxio.client.ReadType;
import alluxio.client.file.options.CheckConsistencyOptions;
import alluxio.client.file.options.OpenFileOptions;
import alluxio.client.file.options.SetAttributeOptions;
import alluxio.collections.Pair;
import alluxio.exception.AlluxioException;
import alluxio.exception.FileDoesNotExistException;
import alluxio.security.authorization.Permission;
import alluxio.underfs.UnderFileSystem;
import alluxio.underfs.options.CreateOptions;
import alluxio.underfs.options.MkdirsOptions;
import alluxio.util.CommonUtils;

import com.google.common.io.Closer;
import org.apache.commons.io.IOUtils;
import org.slf4j.Logger;
import org.slf4j.LoggerFactory;

import java.io.IOException;
import java.io.OutputStream;
import java.util.List;
import java.util.Stack;
import java.util.concurrent.TimeUnit;

import javax.annotation.concurrent.ThreadSafe;

/**
 * Collection of utility methods to handle with {@link FileSystem} related objects.
 */
@ThreadSafe
public final class FileSystemUtils {
  private static final Logger LOG = LoggerFactory.getLogger(Constants.LOGGER_TYPE);

  // prevent instantiation
  private FileSystemUtils() {}

  /**
   * Shortcut for {@code waitCompleted(fs, uri, -1, TimeUnit.MILLISECONDS)}, i.e., wait for an
   * indefinite amount of time. Note that if a file is never completed, the thread will block
   * forever, so use with care.
   *
   * @param fs a {@link FileSystem} instance
   * @param uri the URI of the file on which the thread should wait
   * @return true if the file is complete when this method returns and false if the method timed out
   *         before the file was complete.
   * @throws IOException in case there are problems contacting the Alluxio master for the file
   *         status
   * @throws AlluxioException if an Alluxio Exception occurs
   * @throws InterruptedException if the thread receives an interrupt while waiting for file
   *         completion
   * @see #waitCompleted(FileSystem, AlluxioURI, long, TimeUnit)
   */
  public static boolean waitCompleted(FileSystem fs, AlluxioURI uri)
      throws IOException, AlluxioException, InterruptedException {
    return FileSystemUtils.waitCompleted(fs, uri, -1, TimeUnit.MILLISECONDS);
  }

  /**
   * Waits for a file to be marked as completed.
   * <p/>
   * The calling thread will block for <i>at most</i> {@code timeout} time units (as specified via
   * {@code tunit} or until the file is reported as complete by the master. The method will return
   * the last known completion status of the file (hence, false only if the method has timed out). A
   * zero value on the {@code timeout} parameter will make the calling thread check once and return;
   * a negative value will make it block indefinitely. Note that, in this last case, if a file is
   * never completed, the thread will block forever, so use with care.
   * <p/>
   * Note that the file whose uri is specified, might not exist at the moment this method this call.
   * The method will deliberately block anyway for the specified amount of time, waiting for the
   * file to be created and eventually completed. Note also that the file might be moved or deleted
   * while it is waited upon. In such cases the method will throw the a {@link AlluxioException}
   * <p/>
   * <i>IMPLEMENTATION NOTES</i> This method is implemented by periodically polling the master about
   * the file status. The polling period is controlled by the
   * {@link PropertyKey#USER_FILE_WAITCOMPLETED_POLL_MS} java property and defaults to a generous 1
   * second.
   *
   * @param fs an instance of {@link FileSystem}
   * @param uri the URI of the file whose completion status is to be watied for
   * @param timeout maximum time the calling thread should be blocked on this call
   * @param tunit the @{link TimeUnit} instance describing the {@code timeout} parameter
   * @return true if the file is complete when this method returns and false if the method timed out
   *         before the file was complete.
   * @throws IOException in case there are problems contacting the Alluxio Master
   * @throws AlluxioException if an Alluxio exception occurs
   * @throws InterruptedException if the thread receives an interrupt while waiting for file
   *         completion
   */
  public static boolean waitCompleted(final FileSystem fs, final AlluxioURI uri,
      final long timeout, final TimeUnit tunit)
          throws IOException, AlluxioException, InterruptedException {

    final long deadline = System.currentTimeMillis() + tunit.toMillis(timeout);
    final long pollPeriod = Configuration.getLong(PropertyKey.USER_FILE_WAITCOMPLETED_POLL_MS);
    boolean completed = false;
    long timeleft = deadline - System.currentTimeMillis();

    while (!completed && (timeout <= 0 || timeleft > 0)) {

      if (!fs.exists(uri)) {
        LOG.debug("The file {} being waited upon does not exist yet. Waiting for it to be "
            + "created.", uri);
      } else {
        completed = fs.getStatus(uri).isCompleted();
      }

      if (timeout == 0) {
        return completed;
      } else if (!completed) {
        long toSleep;

        if (timeout < 0 || timeleft > pollPeriod) {
          toSleep = pollPeriod;
        } else {
          toSleep = timeleft;
        }

        CommonUtils.sleepMs(LOG, toSleep);
        timeleft = deadline - System.currentTimeMillis();
      }
    }

    return completed;
  }

  /**
   * Persists the given file to the under file system.
   *
   * @param fs {@link FileSystem} to carry out Alluxio operations
   * @param uri the uri of the file to persist
   * @param status the status info of the file
   * @return the size of the file persisted
   * @throws IOException if an I/O error occurs
   * @throws FileDoesNotExistException if the given file does not exist
   * @throws AlluxioException if an unexpected Alluxio error occurs
   */
  public static long persistFile(FileSystem fs, AlluxioURI uri, URIStatus status)
      throws IOException, FileDoesNotExistException, AlluxioException {
    // TODO(manugoyal) move this logic to the worker, as it deals with the under file system
    Closer closer = Closer.create();
    long ret;
    try {
      OpenFileOptions options = OpenFileOptions.defaults().setReadType(ReadType.NO_CACHE);
      FileInStream in = closer.register(fs.openFile(uri, options));
      AlluxioURI dstPath = new AlluxioURI(status.getUfsPath());
<<<<<<< HEAD
      UnderFileSystem ufs = UnderFileSystem.Factory.get(dstPath.toString());
      String parentPath = dstPath.getParent().toString();
      if (!ufs.isDirectory(parentPath)) {
        URIStatus parentStatus = fs.getStatus(uri.getParent());
        Permission parentPerm = new Permission(parentStatus.getOwner(), parentStatus.getGroup(),
            (short) parentStatus.getMode());
        MkdirsOptions parentMkdirsOptions = MkdirsOptions.defaults().setCreateParent(true)
            .setPermission(parentPerm);
        if (!ufs.mkdirs(parentPath, parentMkdirsOptions)) {
          throw new IOException("Failed to create " + parentPath);
=======
      UnderFileSystem ufs = UnderFileSystem.get(dstPath.toString());
      // Create ancestor directories from top to the bottom. We cannot use recursive create parents
      // here because the permission for the ancestors can be different.
      Stack<Pair<String, MkdirsOptions>> ufsDirsToMakeWithOptions = new Stack<>();
      AlluxioURI curAlluxioPath = uri.getParent();
      AlluxioURI curUfsPath = dstPath.getParent();
      // Stop at the Alluxio root because the mapped directory of Alluxio root in UFS may not exist.
      while (!ufs.exists(curUfsPath.toString()) && curAlluxioPath != null) {
        URIStatus curDirStatus = fs.getStatus(curAlluxioPath);
        Permission perm = new Permission(curDirStatus.getOwner(), curDirStatus.getGroup(),
            (short) curDirStatus.getMode());
        ufsDirsToMakeWithOptions.push(new Pair<>(curUfsPath.toString(),
            new MkdirsOptions().setCreateParent(false).setPermission(perm)));

        curAlluxioPath = curAlluxioPath.getParent();
        curUfsPath = curUfsPath.getParent();
      }
      while (!ufsDirsToMakeWithOptions.empty()) {
        Pair<String, MkdirsOptions> ufsDirAndPerm = ufsDirsToMakeWithOptions.pop();
        if (!ufs.mkdirs(ufsDirAndPerm.getFirst(), ufsDirAndPerm.getSecond())) {
          throw new IOException("Failed to create " + ufsDirAndPerm.getFirst() + " with permission "
              + ufsDirAndPerm.getSecond().toString());
>>>>>>> 9e147fc3
        }
      }
      URIStatus uriStatus = fs.getStatus(uri);
      Permission perm = new Permission(uriStatus.getOwner(), uriStatus.getGroup(),
          (short) uriStatus.getMode());
      OutputStream out = closer.register(ufs.create(dstPath.toString(),
          CreateOptions.defaults().setPermission(perm)));
      ret = IOUtils.copyLarge(in, out);
    } catch (Exception e) {
      throw closer.rethrow(e);
    } finally {
      closer.close();
    }
    // Tell the master to mark the file as persisted
    fs.setAttribute(uri, SetAttributeOptions.defaults().setPersisted(true));
    return ret;
  }

  /**
   * Checks the consistency of Alluxio metadata against the under storage for all files and
   * directories in a given subtree.
   *
   * @param path the root of the subtree to check
   * @param options method options
   * @return a list of inconsistent files and directories
   * @throws AlluxioException if an Alluxio error occurs
   * @throws IOException if an I/O error occurs
   */
  public static List<AlluxioURI> checkConsistency(AlluxioURI path, CheckConsistencyOptions options)
      throws AlluxioException, IOException {
    FileSystemContext context = FileSystemContext.INSTANCE;
    FileSystemMasterClient client = context.acquireMasterClient();
    try {
      return client.checkConsistency(path, options);
    } finally {
      context.releaseMasterClient(client);
    }
  }
}<|MERGE_RESOLUTION|>--- conflicted
+++ resolved
@@ -160,31 +160,19 @@
       OpenFileOptions options = OpenFileOptions.defaults().setReadType(ReadType.NO_CACHE);
       FileInStream in = closer.register(fs.openFile(uri, options));
       AlluxioURI dstPath = new AlluxioURI(status.getUfsPath());
-<<<<<<< HEAD
       UnderFileSystem ufs = UnderFileSystem.Factory.get(dstPath.toString());
-      String parentPath = dstPath.getParent().toString();
-      if (!ufs.isDirectory(parentPath)) {
-        URIStatus parentStatus = fs.getStatus(uri.getParent());
-        Permission parentPerm = new Permission(parentStatus.getOwner(), parentStatus.getGroup(),
-            (short) parentStatus.getMode());
-        MkdirsOptions parentMkdirsOptions = MkdirsOptions.defaults().setCreateParent(true)
-            .setPermission(parentPerm);
-        if (!ufs.mkdirs(parentPath, parentMkdirsOptions)) {
-          throw new IOException("Failed to create " + parentPath);
-=======
-      UnderFileSystem ufs = UnderFileSystem.get(dstPath.toString());
       // Create ancestor directories from top to the bottom. We cannot use recursive create parents
       // here because the permission for the ancestors can be different.
       Stack<Pair<String, MkdirsOptions>> ufsDirsToMakeWithOptions = new Stack<>();
       AlluxioURI curAlluxioPath = uri.getParent();
       AlluxioURI curUfsPath = dstPath.getParent();
       // Stop at the Alluxio root because the mapped directory of Alluxio root in UFS may not exist.
-      while (!ufs.exists(curUfsPath.toString()) && curAlluxioPath != null) {
+      while (!ufs.isDirectory(curUfsPath.toString()) && curAlluxioPath != null) {
         URIStatus curDirStatus = fs.getStatus(curAlluxioPath);
         Permission perm = new Permission(curDirStatus.getOwner(), curDirStatus.getGroup(),
             (short) curDirStatus.getMode());
         ufsDirsToMakeWithOptions.push(new Pair<>(curUfsPath.toString(),
-            new MkdirsOptions().setCreateParent(false).setPermission(perm)));
+            MkdirsOptions.defaults().setCreateParent(false).setPermission(perm)));
 
         curAlluxioPath = curAlluxioPath.getParent();
         curUfsPath = curUfsPath.getParent();
@@ -194,7 +182,6 @@
         if (!ufs.mkdirs(ufsDirAndPerm.getFirst(), ufsDirAndPerm.getSecond())) {
           throw new IOException("Failed to create " + ufsDirAndPerm.getFirst() + " with permission "
               + ufsDirAndPerm.getSecond().toString());
->>>>>>> 9e147fc3
         }
       }
       URIStatus uriStatus = fs.getStatus(uri);
