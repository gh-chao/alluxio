--- conflicted
+++ resolved
@@ -56,14 +56,10 @@
       Object ufsConf, TachyonConf tachyonConf) throws IOException {
     TachyonByteBuffer buf = tachyonFile.readLocalByteBuffer(blockIndex);
     if (buf != null) {
-<<<<<<< HEAD
-      return new LocalBlockInStream(tachyonFile, readType, blockIndex, buf, tachyonConf);
-=======
       if (readType.isPromote()) {
         tachyonFile.promoteBlock(blockIndex);
       }
-      return new LocalBlockInStream(tachyonFile, readType, blockIndex, buf);
->>>>>>> 0462fb35
+      return new LocalBlockInStream(tachyonFile, readType, blockIndex, buf, tachyonConf);
     }
 
     return new RemoteBlockInStream(tachyonFile, readType, blockIndex, ufsConf, tachyonConf);
