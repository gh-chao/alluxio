/*
 * Licensed to the University of California, Berkeley under one or more contributor license
 * agreements. See the NOTICE file distributed with this work for additional information regarding
 * copyright ownership. The ASF licenses this file to You under the Apache License, Version 2.0 (the
 * "License"); you may not use this file except in compliance with the License. You may obtain a
 * copy of the License at
 *
 * http://www.apache.org/licenses/LICENSE-2.0
 *
 * Unless required by applicable law or agreed to in writing, software distributed under the License
 * is distributed on an "AS IS" BASIS, WITHOUT WARRANTIES OR CONDITIONS OF ANY KIND, either express
 * or implied. See the License for the specific language governing permissions and limitations under
 * the License.
 */

package tachyon.shell;

import java.io.Closeable;
import java.io.File;
import java.io.FileInputStream;
import java.io.FileOutputStream;
import java.io.IOException;
import java.io.OutputStream;
import java.nio.ByteBuffer;
import java.nio.channels.FileChannel;
import java.text.DateFormat;
import java.text.SimpleDateFormat;
import java.util.Collections;
import java.util.Date;
import java.util.List;

import com.google.common.io.Closer;

import tachyon.Constants;
import tachyon.TachyonURI;
import tachyon.client.InStream;
import tachyon.client.OutStream;
import tachyon.client.ReadType;
import tachyon.client.TachyonFS;
import tachyon.client.TachyonFile;
import tachyon.client.WriteType;
import tachyon.conf.TachyonConf;
import tachyon.thrift.FileInfo;
import tachyon.thrift.FileBlockInfo;
import tachyon.thrift.FileDoesNotExistException;
import tachyon.util.FormatUtils;

/**
 * Class for handling command line inputs.
 */
public class TFsShell implements Closeable {
  /**
   * Main method, starts a new TFsShell
   *
   * @param argv [] Array of arguments given by the user's input from the terminal
   */
  public static void main(String[] argv) throws IOException {
    TFsShell shell = new TFsShell(new TachyonConf());
    int ret;
    try {
      ret = shell.run(argv);
    } finally {
      shell.close();
    }
    System.exit(ret);
  }

  private final Closer mCloser;
  private final TachyonConf mTachyonConf;

  public TFsShell(TachyonConf tachyonConf) {
    mTachyonConf = tachyonConf;
    mCloser = Closer.create();
  }

  @Override
  public void close() throws IOException {
    mCloser.close();
  }

  /**
   * Prints the file's contents to the console.
   *
   * @param path The TachyonURI path as the input of the command
   * @return 0 if command is successful, -1 if an error occurred.
   * @throws IOException
   */
  public int cat(TachyonURI path) throws IOException {
    TachyonFS tachyonClient = createFS(path);
    TachyonFile tFile = tachyonClient.getFile(path);

    if (tFile == null) {
      System.out.println(path + " does not exist.");
      return -1;
    }
    if (tFile.isFile()) {
      InStream is = tFile.getInStream(ReadType.NO_CACHE);
      byte[] buf = new byte[512];
      try {
        int read = is.read(buf);
        while (read != -1) {
          System.out.write(buf, 0, read);
          read = is.read(buf);
        }
      } finally {
        is.close();
      }
      return 0;
    } else {
      System.out.println(path + " is not a file.");
      return -1;
    }
  }

  /**
   * Load a file or directory in Tachyon space, makes it resident in memory.
   *
   * @param filePath The TachyonURI path to load into Tachyon memory
   * @return 0 if command is successful, -1 if an error occurred.
   * @throws IOException
   */
  public int load(TachyonURI filePath) throws IOException {
    TachyonFS tachyonClient = createFS(filePath);
    int ret = loadPath(tachyonClient, filePath);
    if (ret == 0) {
      System.out.println(filePath + " loaded");
    } else {
      System.out.println("Loading " + filePath + " failed");
    }
    return ret;
  }

  private int loadPath(TachyonFS tachyonClient, TachyonURI filePath) throws IOException {
    TachyonFile tFile = tachyonClient.getFile(filePath);
    if (tFile == null) {
      return -1;
    }
    if (tFile.isDirectory()) {
<<<<<<< HEAD
      List<FileInfo> files = tachyonClient.listStatus(filePath);
=======
      List<ClientFileInfo> files = tachyonClient.listStatus(filePath);
>>>>>>> 1849fdf5
      Collections.sort(files);
      for (FileInfo file : files) {
        TachyonURI newPath = new TachyonURI(file.getPath());
        if (loadPath(tachyonClient, newPath) == -1) {
          return -1;
        }
      }
      return 0;
    } else {
      Closer closer = Closer.create();
      InStream in = closer.register(tFile.getInStream(ReadType.CACHE));
      byte[] buf = new byte[8 * Constants.MB];
      try {
        while (in.read(buf) != -1) {
        }
        return 0;
      } catch (Throwable e) {
        throw closer.rethrow(e);
      } finally {
        closer.close();
      }
    }
  }

  /**
   * Copies a file or directory specified by argv from the local filesystem to the filesystem. Will
   * fail if the path given already exists in the filesystem.
   *
   * @param argv [] Array of arguments given by the user's input from the terminal
   * @return 0 if command is successful, -1 if an error occurred.
   * @throws IOException
   */
  public int copyFromLocal(String[] argv) throws IOException {
    String srcPath = argv[1];
    TachyonURI dstPath = new TachyonURI(argv[2]);
    File src = new File(srcPath);
    if (!src.exists()) {
      System.out.println("Local path " + srcPath + " does not exist.");
      return -1;
    }
    TachyonFS tachyonClient = createFS(dstPath);
    int ret = copyPath(src, tachyonClient, dstPath);
    if (ret == 0) {
      System.out.println("Copied " + srcPath + " to " + dstPath);
    }
    return ret;
  }

  private int copyPath(File src, TachyonFS tachyonClient, TachyonURI dstPath) throws IOException {
    if (!src.isDirectory()) {
      TachyonFile tFile = tachyonClient.getFile(dstPath);
      if (tFile != null && tFile.isDirectory()) {
        dstPath = dstPath.join(src.getName());
      }
      int fileId = tachyonClient.createFile(dstPath);
      if (fileId == -1) {
        return -1;
      }
      tFile = tachyonClient.getFile(fileId);
      Closer closer = Closer.create();
      try {
        WriteType writeType =
            mTachyonConf.getEnum(Constants.USER_DEFAULT_WRITE_TYPE, WriteType.CACHE_THROUGH);
        OutStream os = closer.register(tFile.getOutStream(writeType));
        FileInputStream in = closer.register(new FileInputStream(src));
        FileChannel channel = closer.register(in.getChannel());
        ByteBuffer buf = ByteBuffer.allocate(8 * Constants.MB);
        while (channel.read(buf) != -1) {
          buf.flip();
          os.write(buf.array(), 0, buf.limit());
        }
      } finally {
        closer.close();
      }
      return 0;
    } else {
      tachyonClient.mkdir(dstPath);
      for (String file : src.list()) {
        TachyonURI newPath = new TachyonURI(dstPath, new TachyonURI(file));
        File srcFile = new File(src, file);
        if (copyPath(srcFile, tachyonClient, newPath) == -1) {
          return -1;
        }
      }
    }
    return 0;
  }

  /**
   * Copies a file specified by argv from the filesystem to the local filesystem.
   *
   * @param argv [] Array of arguments given by the user's input from the terminal
   * @return 0 if command is successful, -1 if an error occurred.
   * @throws IOException
   */
  public int copyToLocal(String[] argv) throws IOException {
    TachyonURI srcPath = new TachyonURI(argv[1]);
    String dstPath = argv[2];
    File dst = new File(dstPath);
    TachyonFS tachyonClient = createFS(srcPath);
    TachyonFile tFile = tachyonClient.getFile(srcPath);

    // tachyonClient.getFile() catches FileDoesNotExist exceptions and returns null
    if (tFile == null) {
      throw new IOException(srcPath.toString());
    }

    Closer closer = Closer.create();
    try {
      InStream is = closer.register(tFile.getInStream(ReadType.NO_CACHE));
      FileOutputStream out = closer.register(new FileOutputStream(dst));
      byte[] buf = new byte[64 * Constants.MB];
      int t = is.read(buf);
      while (t != -1) {
        out.write(buf, 0, t);
        t = is.read(buf);
      }
      System.out.println("Copied " + srcPath + " to " + dstPath);
      return 0;
    } finally {
      closer.close();
    }
  }

  /**
   * Displays the number of folders and files matching the specified prefix in argv.
   *
   * @param path The TachyonURI path as the input of the command
   * @return 0 if command is successful, -1 if an error occurred.
   * @throws IOException
   */
  public int count(TachyonURI path) throws IOException {
    try {
      long[] values = countHelper(path);
      String format = "%-25s%-25s%-15s%n";
      System.out.format(format, "File Count", "Folder Count", "Total Bytes");
      System.out.format(format, values[0], values[1], values[2]);
    } catch (FileDoesNotExistException e) {
      System.out.println(e.getMessage() + " does not exist.");
      return -1;
    }
    return 0;
  }

  private long[] countHelper(TachyonURI path) throws FileDoesNotExistException, IOException {
    TachyonFS tachyonClient = createFS(path);
    TachyonFile tFile = tachyonClient.getFile(path);
    if (tFile == null) {
      throw new FileDoesNotExistException(path.toString());
    }

    if (tFile.isFile()) {
      return new long[] {1L, 0L, tFile.length()};
    }

    long[] rtn = new long[] {0L, 1L, 0L};

    List<FileInfo> files = tachyonClient.listStatus(path);
    Collections.sort(files);
    for (FileInfo file : files) {
      long[] toAdd = countHelper(new TachyonURI(file.getPath()));
      rtn[0] += toAdd[0];
      rtn[1] += toAdd[1];
      rtn[2] += toAdd[2];
    }
    return rtn;
  }

  /**
   * Displays the file's all blocks info
   *
   * @param path The TachyonURI path as the input of the command
   * @return 0 if command is successful, -1 if an error occurred.
   * @throws IOException
   */
  public int fileinfo(TachyonURI path) throws IOException {
    TachyonFS tachyonClient = createFS(path);
    int fileId = tachyonClient.getFileId(path);
    if (fileId == -1) {
      System.out.println(path + " does not exist.");
      return -1;
    }
    List<FileBlockInfo> blocks = tachyonClient.getFileBlocks(fileId);
    System.out.println(path + " with file id " + fileId + " has the following blocks: ");
    for (FileBlockInfo block : blocks) {
      System.out.println(block);
    }
    return 0;
  }

  /**
   * Displays a list of hosts that have the file specified in argv stored.
   *
   * @param path The TachyonURI path as the input of the command
   * @return 0 if command is successful, -1 if an error occurred.
   * @throws IOException
   */
  public int location(TachyonURI path) throws IOException {
    TachyonFS tachyonClient = createFS(path);
    int fileId = tachyonClient.getFileId(path);
    if (fileId == -1) {
      System.out.println(path + " does not exist.");
      return -1;
    }
    List<String> hosts = tachyonClient.getFile(fileId).getLocationHosts();
    System.out.println(path + " with file id " + fileId + " is on nodes: ");
    for (String host : hosts) {
      System.out.println(host);
    }
    return 0;
  }

  /**
   * Displays information for all directories and files directly under the path specified in argv.
   *
   * @param path The TachyonURI path as the input of the command
   * @return 0 if command is successful, -1 if an error occurred.
   * @throws IOException
   */
  public int ls(TachyonURI path) throws IOException {
    TachyonFS tachyonClient = createFS(path);
    List<FileInfo> files = tachyonClient.listStatus(path);
    Collections.sort(files);
    String format = "%-10s%-25s%-15s%-5s%n";
    for (FileInfo file : files) {
      String inMemory = "";
      if (!file.isFolder) {
        if (100 == file.inMemoryPercentage) {
          inMemory = "In Memory";
        } else {
          inMemory = "Not In Memory";
        }
      }
      System.out.format(format, FormatUtils.getSizeFromBytes(file.getLength()),
          convertMsToDate(file.getCreationTimeMs()), inMemory, file.getPath());
    }
    return 0;
  }

  public static String convertMsToDate(long Millis) {
    DateFormat formatter = new SimpleDateFormat("MM-dd-yyyy HH:mm:ss:SSS");
    return formatter.format(new Date(Millis));
  }

  /**
   * Displays information for all directories and files under the path specified in argv
   * recursively.
   *
   * @param path The TachyonURI path as the input of the command
   * @return 0 if command is successful, -1 if an error occurred.
   * @throws IOException
   */
  public int lsr(TachyonURI path) throws IOException {
    TachyonFS tachyonClient = createFS(path);
    List<FileInfo> files = tachyonClient.listStatus(path);
    Collections.sort(files);
    String format = "%-10s%-25s%-15s%-5s%n";
    for (FileInfo file : files) {
      String inMemory = "";
      if (!file.isFolder) {
        if (100 == file.inMemoryPercentage) {
          inMemory = "In Memory";
        } else {
          inMemory = "Not In Memory";
        }
      }
      System.out.format(format, FormatUtils.getSizeFromBytes(file.getLength()),
          convertMsToDate(file.getCreationTimeMs()), inMemory, file.getPath());
      if (file.isFolder) {
        lsr(new TachyonURI(path.getScheme(), path.getAuthority(), file.getPath()));
      }
    }
    return 0;
  }

  /**
   * Creates a new directory specified by the path in argv, including any parent folders that are
   * required. This method fails if a directory or file with the same path already exists.
   *
   * @param path The TachyonURI path as the input of the command
   * @return 0 if command is successful, -1 if an error occurred.
   * @throws IOException
   */
  public int mkdir(TachyonURI path) throws IOException {
    TachyonFS tachyonClient = createFS(path);
    if (tachyonClient.mkdir(path)) {
      System.out.println("Successfully created directory " + path);
      return 0;
    } else {
      return -1;
    }
  }

  /**
   * Get number of bytes used in the TachyonFS
   *
   * @return 0 if command is successful, -1 if an error occurred.
   * @throws IOException
   */
  public int getUsedBytes() throws IOException {
    TachyonURI path = new TachyonURI(TachyonURI.SEPARATOR);
    TachyonFS tachyonClient = createFS(path);
    long usedBytes = tachyonClient.getUsedBytes();
    if (usedBytes == -1) {
      return -1;
    }
    System.out.println("Used Bytes: " + usedBytes);
    return 0;
  }

  /**
   * Get the capacity of the TachyonFS
   *
   * @return 0 if command is successful, -1 if an error occurred.
   * @throws IOException
   */
  public int getCapacityBytes() throws IOException {
    TachyonURI path = new TachyonURI(TachyonURI.SEPARATOR);
    TachyonFS tachyonClient = createFS(path);
    long capacityBytes = tachyonClient.getCapacityBytes();
    if (capacityBytes == -1) {
      return -1;
    }
    System.out.println("Capacity Bytes: " + capacityBytes);
    return 0;
  }

  /**
   * Pins the given file or folder (recursively pinning all children if a folder). Pinned files are
   * never evicted from memory.
   *
   * @param path The TachyonURI path as the input of the command
   * @return 0 if command is successful, -1 if an error occurred.
   * @throws IOException
   */
  public int pin(TachyonURI path) throws IOException {
    TachyonFS tachyonClient = createFS(path);
    int fileId = tachyonClient.getFileId(path);

    try {
      tachyonClient.pinFile(fileId);
      System.out.println("File '" + path + "' was successfully pinned.");
      return 0;
    } catch (Exception e) {
      e.printStackTrace();
      System.out.println("File '" + path + "' could not be pinned.");
      return -1;
    }
  }

  /**
   * Method which prints the method to use all the commands.
   */
  public void printUsage() {
    System.out.println("Usage: java TFsShell");
    System.out.println("       [cat <path>]");
    System.out.println("       [count <path>]");
    System.out.println("       [ls <path>]");
    System.out.println("       [lsr <path>]");
    System.out.println("       [mkdir <path>]");
    System.out.println("       [rm <path>]");
    System.out.println("       [rmr <path>]");
    System.out.println("       [tail <path>]");
    System.out.println("       [touch <path>]");
    System.out.println("       [mv <src> <dst>]");
    System.out.println("       [load <path>]");
    System.out.println("       [copyFromLocal <src> <remoteDst>]");
    System.out.println("       [copyToLocal <src> <localDst>]");
    System.out.println("       [fileinfo <path>]");
    System.out.println("       [location <path>]");
    System.out.println("       [report <path>]");
    System.out.println("       [request <tachyonaddress> <dependencyId>]");
    System.out.println("       [pin <path>]");
    System.out.println("       [unpin <path>]");
    System.out.println("       [free <file path|folder path>]");
    System.out.println("       [getUsedBytes]");
    System.out.println("       [getCapacityBytes]");
    System.out.println("       [du <path>]");
  }

  /**
   * Return the number of arguments a command should have
   * @param cmd The command
   * @return The number of argument of the input command
   */
  public int getNumOfArgs(String cmd) {
    if (cmd.equals("getUsedBytes")
        || cmd.equals("getCapacityBytes")) {
      return 1;
    } else if (cmd.equals("cat")
        || cmd.equals("count")
        || cmd.equals("ls")
        || cmd.equals("lsr")
        || cmd.equals("mkdir")
        || cmd.equals("rm")
        || cmd.equals("rmr")
        || cmd.equals("tail")
        || cmd.equals("touch")
        || cmd.equals("load")
        || cmd.equals("fileinfo")
        || cmd.equals("location")
        || cmd.equals("report")
        || cmd.equals("pin")
        || cmd.equals("unpin")
        || cmd.equals("free")
        || cmd.equals("du")) {
      return 2;
    } else if (cmd.equals("copyFromLocal")
        || cmd.equals("copyToLocal")
        || cmd.equals("request")
        || cmd.equals("mv")) {
      return 3;
    } else {
      return -1;
    }
  }

  /**
   * Renames a file or directory specified by argv. Will fail if the new path name already exists.
   *
   * @param argv [] Array of arguments given by the user's input from the terminal
   * @return 0 if command is successful, -1 if an error occurred.
   * @throws IOException
   */
  public int rename(String[] argv) throws IOException {
    TachyonURI srcPath = new TachyonURI(argv[1]);
    TachyonURI dstPath = new TachyonURI(argv[2]);
    TachyonFS tachyonClient = createFS(srcPath);
    if (tachyonClient.rename(srcPath, dstPath)) {
      System.out.println("Renamed " + srcPath + " to " + dstPath);
      return 0;
    } else {
      System.out.println("mv: Failed to rename " + srcPath + " to " + dstPath);
      return -1;
    }
  }

  public int report(TachyonURI path) throws IOException {
    TachyonFS tachyonClient = createFS(path);
    int fileId = tachyonClient.getFileId(path);
    tachyonClient.reportLostFile(fileId);
    System.out.println(path + " with file id " + fileId + " has reported been report lost.");
    return 0;
  }

  public int request(String[] argv) throws IOException {
    TachyonURI path = new TachyonURI(argv[1]);
    int depId = Integer.parseInt(argv[2]);
    TachyonFS tachyonClient = createFS(path);
    tachyonClient.requestFilesInDependency(depId);
    System.out.println("Dependency with ID " + depId + " has been requested.");
    return 0;
  }

  /**
   * Removes the file specified by argv.
   *
   * @param path The TachyonURI path as the input of the command
   * @return 0 if command is successful, -1 if an error occurred.
   * @throws IOException
   */
  public int rm(TachyonURI path) throws IOException {
    TachyonFS tachyonClient = createFS(path);
    TachyonFile tFile = tachyonClient.getFile(path);
    if (tFile == null) {
      System.out.println("rm: cannot remove '" + path + "': No such file or directory");
      return -1;
    }
    if (tFile.isDirectory()) {
      System.out.println("rm: cannot remove a directory, please try rmr <path>");
      return -1;
    }
    if (tachyonClient.delete(path, false)) {
      System.out.println(path + " has been removed");
      return 0;
    } else {
      return -1;
    }
  }

  /**
   * Removes the file or directory specified by argv. Will remove all files and directories in the
   * directory if a directory is specified.
   *
   * @param path The TachyonURI path as the input of the command
   * @return 0 if command is successful, -1 if an error occurred.
   * @throws IOException
   */
  public int rmr(TachyonURI path) throws IOException {
    TachyonFS tachyonClient = createFS(path);
    if (tachyonClient.delete(path, true)) {
      System.out.println(path + " has been removed");
      return 0;
    } else {
      return -1;
    }
  }

  /**
   * Displays the size of a file or a directory specified by argv.
   *
   * @param path The TachyonURI path as the input of the command
   * @return 0 if command is successful, -1 if an error occurred.
   * @throws IOException
   */
  public int du(TachyonURI path) throws IOException {
    TachyonFS tachyonClient = createFS(path);
    if (tachyonClient.exist(path)) {
      long sizeInBytes = getFileOrFolderSize(tachyonClient, path);
      System.out.println(path + " is " + sizeInBytes + " bytes");
    } else {
      System.out.println(path + " does not exist");
    }
    return 0;
  }

  /**
   * Method which determines how to handle the user's request, will display usage help to the user
   * if command format is incorrect.
   *
   * @param argv [] Array of arguments given by the user's input from the terminal
   * @return 0 if command is successful, -1 if an error occurred
   */
  public int run(String[] argv) {
    if (argv.length == 0) {
      printUsage();
      return -1;
    }

    // Sanity check on the number of arguments
    String cmd = argv[0];
    int numOfArgs = getNumOfArgs(cmd);
    if (numOfArgs != argv.length) {
      System.out.println(cmd + " takes " + numOfArgs + " arguments.\n");
      printUsage();
      return -1;
    }

    TachyonURI path = new TachyonURI(argv[1]);
    int exitCode = -1;
    try {
      // Commands need 0 argument
      if (cmd.equals("getUsedBytes")) {
        return getUsedBytes();
      } else if (cmd.equals("getCapacityBytes")) {
        return getCapacityBytes();
      }

      //Commands need 1 argument
      if (cmd.equals("cat")) {
        return cat(path);
      } else if (cmd.equals("count")) {
        return count(path);
      } else if (cmd.equals("ls")) {
        return ls(path);
      } else if (cmd.equals("lsr")) {
        return lsr(path);
      } else if (cmd.equals("mkdir")) {
        return mkdir(path);
      } else if (cmd.equals("rm")) {
        return rm(path);
      } else if (cmd.equals("rmr")) {
        return rmr(path);
      } else if (cmd.equals("tail")) {
        return tail(path);
      } else if (cmd.equals("touch")) {
        return touch(path);
      } else if (cmd.equals("load")) {
        return load(path);
      } else if (cmd.equals("fileinfo")) {
        return fileinfo(path);
      } else if (cmd.equals("location")) {
        return location(path);
      } else if (cmd.equals("report")) {
        return report(path);
      } else if (cmd.equals("pin")) {
        return pin(path);
      } else if (cmd.equals("unpin")) {
        return unpin(path);
      } else if (cmd.equals("free")) {
        return free(path);
      } else if (cmd.equals("du")) {
        return du(path);
      }

      // Commands need 2 arguments
      if (cmd.equals("copyFromLocal")) {
        return copyFromLocal(argv);
      } else if (cmd.equals("copyToLocal")) {
        return copyToLocal(argv);
      } else if (cmd.equals("request")) {
        return request(argv);
      } else if (cmd.equals("mv")) {
        return rename(argv);
      }

      // Unknown command
      System.out.println(cmd + " is an unknown command.\n");
      printUsage();
      return -1;

    } catch (IOException ioe) {
      System.out.println(ioe.getMessage());
    }

    return exitCode;
  }

  /**
   * Prints the file's last 1KB of contents to the console.
   *
   * @param path The TachyonURI path as the input of the command
   * @return 0 if command is successful, -1 if an error occurred.f
   * @throws IOException
   */
  public int tail(TachyonURI path) throws IOException {
    TachyonFS tachyonClient = createFS(path);
    TachyonFile tFile = tachyonClient.getFile(path);

    if (tFile == null) {
      System.out.println(path + " does not exist.");
      return -1;
    }
    if (tFile.isFile()) {
      InStream is = tFile.getInStream(ReadType.NO_CACHE);
      try {
        byte[] buf = new byte[Constants.KB];
        long bytesToRead = 0L;
        if (tFile.length() > Constants.KB) {
          bytesToRead = Constants.KB;
        } else {
          bytesToRead = tFile.length();
        }
        is.skip(tFile.length() - bytesToRead);
        int read = is.read(buf);
        if (read != -1) {
          System.out.write(buf, 0, read);
        }
        return 0;
      } finally {
        is.close();
      }
    } else {
      System.out.println(path + " is not a file.");
      return -1;
    }
  }

  /**
   * Creates a 0 byte file specified by argv.
   *
   * @param path The TachyonURI path as the input of the command
   * @return 0 if command if successful, -1 if an error occurred.
   * @throws IOException
   */
  public int touch(TachyonURI path) throws IOException {
    TachyonFS tachyonClient = createFS(path);
    TachyonFile tFile = tachyonClient.getFile(tachyonClient.createFile(path));
    OutputStream out = tFile.getOutStream(WriteType.THROUGH);
    out.close();
    System.out.println(path + " has been created");
    return 0;
  }

  /**
   * Unpins the given file or folder (recursively unpinning all children if a folder). Pinned files
   * are never evicted from memory, so this method will allow such files to be evicted.
   *
   * @param path The TachyonURI path as the input of the command
   * @return 0 if command is successful, -1 if an error occurred.
   * @throws IOException
   */
  public int unpin(TachyonURI path) throws IOException {
    TachyonFS tachyonClient = createFS(path);
    int fileId = tachyonClient.getFileId(path);
    try {
      tachyonClient.unpinFile(fileId);
      System.out.println("File '" + path + "' was successfully unpinned.");
      return 0;
    } catch (Exception e) {
      e.printStackTrace();
      System.out.println("File '" + path + "' could not be unpinned.");
      return -1;
    }
  }

  /**
   * Free the file or Folder from tachyon in-memory specified by argv
   *
   * @param path The TachyonURI path as the input of the command
   * @return 0 if command if successful, -1 if an error occurred.
   * @throws IOException
   */
  public int free(TachyonURI path) throws IOException {
    TachyonFS tachyonClient = createFS(path);
    if (tachyonClient.freepath(path, true)) {
      System.out.println(path + " was successfully freed from memory.");
      return 0;
    } else {
      return -1;
    }
  }

  /**
   * Creates a new TachyonFS and registers it with {@link #mCloser}
   */
  private TachyonFS createFS(final TachyonURI path) throws IOException {
    String qualifiedPath = TFsShellUtils.validatePath(path.toString(), mTachyonConf);
    TachyonFS tachyonFS = TachyonFS.get(new TachyonURI(qualifiedPath), mTachyonConf);
    return mCloser.register(tachyonFS);
  }

  /**
   * Calculates the size of a path (file or folder) specified by a TachyonURI.
   *
   * @param tachyonFS A TachyonFS
   * @param path A TachyonURI denoting the path
   * @return total size of the specified path in byte.
   * @throws IOException
   */
  private long getFileOrFolderSize(TachyonFS tachyonFS, TachyonURI path) throws IOException {
    long sizeInBytes = 0;
    List<FileInfo> files = tachyonFS.listStatus(path);
    for (FileInfo file : files) {
      if (file.isFolder) {
        TachyonURI subFolder = new TachyonURI(file.getPath());
        sizeInBytes += getFileOrFolderSize(tachyonFS, subFolder);
      } else {
        sizeInBytes += file.getLength();
      }
    }
    return sizeInBytes;
  }
}<|MERGE_RESOLUTION|>--- conflicted
+++ resolved
@@ -136,11 +136,7 @@
       return -1;
     }
     if (tFile.isDirectory()) {
-<<<<<<< HEAD
       List<FileInfo> files = tachyonClient.listStatus(filePath);
-=======
-      List<ClientFileInfo> files = tachyonClient.listStatus(filePath);
->>>>>>> 1849fdf5
       Collections.sort(files);
       for (FileInfo file : files) {
         TachyonURI newPath = new TachyonURI(file.getPath());
